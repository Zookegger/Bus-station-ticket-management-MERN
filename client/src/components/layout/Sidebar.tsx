--- conflicted
+++ resolved
@@ -1,16 +1,5 @@
 import React, { useState } from "react";
 import {
-<<<<<<< HEAD
-  Box,
-  List,
-  ListItem,
-  ListItemButton,
-  ListItemIcon,
-  ListItemText,
-  Typography,
-  IconButton,
-  Tooltip,
-=======
 	Box,
 	List,
 	ListItem,
@@ -26,23 +15,10 @@
 	MenuItem,
 	Skeleton,
 	Avatar,
->>>>>>> 23a6af83
 } from "@mui/material";
 import { Link as RouterLink } from "react-router-dom";
 import { useNavigate, useLocation, redirect } from "react-router-dom";
 import {
-<<<<<<< HEAD
-  Home as HomeIcon,
-  DirectionsCar as CarIcon,
-  DirectionsBus as BusIcon,
-  LocationOn as MapPinIcon,
-  Person as PersonIcon,
-  Settings as SettingsIcon,
-  Menu as MenuIcon,
-  AccountCircle as AccountIcon,
-  KeyboardArrowDown as ArrowDownIcon,
-  CardGiftcard,
-=======
 	Home as HomeIcon,
 	DirectionsCar as CarIcon,
 	DirectionsBus as BusIcon,
@@ -56,74 +32,12 @@
 	CardGiftcard,
 	AccountBox,
 	Logout,
->>>>>>> 23a6af83
 } from "@mui/icons-material";
 import { APP_CONFIG, ROUTES } from "@constants/index";
 import { useAuth } from "@hooks/useAuth";
 import buildAvatarUrl from "@utils/avatarImageHelper";
 
 const menuItemsData: MenuItem[] = [
-<<<<<<< HEAD
-  {
-    id: 1,
-    label: "Home",
-    icon: "home",
-    path: "/dashboard/home",
-  },
-  {
-    id: 2,
-    label: "Vehicle",
-    icon: "car",
-    path: "/dashboard/vehicle",
-  },
-  {
-    id: 3,
-    label: "Trip",
-    icon: "map-pin",
-    path: "/dashboard/trip",
-  },
-  {
-    id: 4,
-    label: "User",
-    icon: "person",
-    path: "/dashboard/user",
-  },
-  {
-    id: 5,
-    label: "Order",
-    icon: "coupon",
-    path: "/dashboard/order",
-  },
-  {
-    id: 6,
-    label: "Coupon",
-    icon: "coupon",
-    path: "/dashboard/coupon",
-  },
-  {
-    id: 7,
-    label: "System",
-    icon: "gear",
-    path: "/dashboard/system",
-  },
-];
-
-interface MenuItem {
-  id: number;
-  label: string;
-  icon: string;
-  path: string | null;
-}
-
-const iconMap: { [key: string]: React.ComponentType } = {
-  home: HomeIcon,
-  car: CarIcon,
-  bus: BusIcon,
-  "map-pin": MapPinIcon,
-  person: PersonIcon,
-  coupon: CardGiftcard,
-  gear: SettingsIcon,
-=======
 	{
 		id: 1,
 		label: "Dashboard",
@@ -154,13 +68,20 @@
 	},
 	{
 		id: 5,
+		label: "Order",
+		icon: "coupon",
+		tips: "View and manage customer orders, bookings, and payment statuses",
+		path: "/dashboard/order",
+	},
+	{
+		id: 6,
 		label: "Coupon",
 		icon: "coupon",
 		tips: "Create, edit, and manage discount coupons for promotions",
 		path: "/dashboard/coupon",
 	},
 	{
-		id: 6,
+		id: 7,
 		label: "System",
 		icon: "gear",
 		tips: "Configure system settings, maintenance, and administrative options",
@@ -184,7 +105,6 @@
 	person: PersonIcon,
 	coupon: CardGiftcard,
 	gear: SettingsIcon,
->>>>>>> 23a6af83
 };
 
 interface SidebarProps {
@@ -364,54 +284,6 @@
     onToggle?.(newCollapsedState);
   };
 
-<<<<<<< HEAD
-  return (
-    <Box
-      sx={{
-        width: isCollapsed ? "70px" : "200px",
-        height: "100vh",
-        backgroundColor: "#2E7D32",
-        color: "white",
-        display: "flex",
-        flexDirection: "column",
-        position: "fixed",
-        left: 0,
-        top: 0,
-        zIndex: 1000,
-        transition: "width 0.3s ease",
-      }}
-    >
-      {/* Header with logo and menu button */}
-      <Box
-        sx={{
-          display: "flex",
-          alignItems: "center",
-          justifyContent: isCollapsed ? "center" : "space-between",
-          p: 2,
-          borderBottom: "1px solid rgba(255, 255, 255, 0.1)",
-        }}
-      >
-        {!isCollapsed && (
-          <Typography
-            variant="h6"
-            sx={{
-              fontWeight: "bold",
-              color: "white",
-            }}
-          >
-            {APP_CONFIG.name || "Placeholder app name"}
-          </Typography>
-        )}
-        <IconButton
-          onClick={toggleSidebar}
-          sx={{
-            color: "white",
-          }}
-        >
-          <MenuIcon />
-        </IconButton>
-      </Box>
-=======
 	return (
 		<Box
 			sx={{
@@ -458,7 +330,6 @@
 					<MenuIcon />
 				</IconButton>
 			</Box>
->>>>>>> 23a6af83
 
       {/* Navigation Menu */}
       <List sx={{ flexGrow: 1, pt: 2 }}>
@@ -466,107 +337,6 @@
           const IconComponent = iconMap[item.icon];
           const isActive = location.pathname === item.path;
 
-<<<<<<< HEAD
-          return (
-            <React.Fragment key={item.id}>
-              <ListItem disablePadding sx={{ px: 2, mb: 0.5 }}>
-                <Tooltip
-                  title={isCollapsed ? item.label : ""}
-                  placement="right"
-                >
-                  <ListItemButton
-                    onClick={() => handleMenuClick(item.path)}
-                    sx={{
-                      borderRadius: 1,
-                      backgroundColor: isActive
-                        ? "rgba(255, 255, 255, 0.1)"
-                        : "transparent",
-                      "&:hover": {
-                        backgroundColor: "rgba(255, 255, 255, 0.05)",
-                      },
-                      justifyContent: isCollapsed ? "center" : "flex-start",
-                      minHeight: 48,
-                      p: 0,
-                    }}
-                  >
-                    <ListItemIcon
-                      sx={{
-                        color: "white",
-                        minWidth: isCollapsed ? "auto" : 40,
-                        justifyContent: "center",
-                      }}
-                    >
-                      {IconComponent && <IconComponent />}
-                    </ListItemIcon>
-                    {!isCollapsed && (
-                      <>
-                        <ListItemText
-                          primary={item.label}
-                          sx={{
-                            "& .MuiListItemText-primary": {
-                              color: "white",
-                              fontWeight: isActive ? "bold" : "normal",
-                            },
-                          }}
-                        />
-                        {/* submenu removed */}
-                      </>
-                    )}
-                  </ListItemButton>
-                </Tooltip>
-              </ListItem>
-              {/* submenu removed */}
-            </React.Fragment>
-          );
-        })}
-      </List>
-
-      {/* Account Section */}
-      <Box
-        sx={{
-          borderTop: "1px solid rgba(255, 255, 255, 0.1)",
-          p: 2,
-        }}
-      >
-        <Tooltip title={isCollapsed ? "Account" : ""} placement="right">
-          <ListItemButton
-            sx={{
-              borderRadius: 1,
-              "&:hover": {
-                backgroundColor: "rgba(255, 255, 255, 0.05)",
-              },
-              justifyContent: isCollapsed ? "center" : "flex-start",
-              minHeight: 48,
-            }}
-          >
-            <ListItemIcon
-              sx={{
-                color: "white",
-                minWidth: isCollapsed ? "auto" : 40,
-                justifyContent: "center",
-              }}
-            >
-              <AccountIcon />
-            </ListItemIcon>
-            {!isCollapsed && (
-              <>
-                <ListItemText
-                  primary="Account"
-                  sx={{
-                    "& .MuiListItemText-primary": {
-                      color: "white",
-                    },
-                  }}
-                />
-                <ArrowDownIcon sx={{ color: "white" }} />
-              </>
-            )}
-          </ListItemButton>
-        </Tooltip>
-      </Box>
-    </Box>
-  );
-=======
 					return (
 						<React.Fragment key={item.id}>
 							<ListItem disablePadding sx={{ px: 2, mb: 0.5 }}>
@@ -647,7 +417,6 @@
 			/>
 		</Box>
 	);
->>>>>>> 23a6af83
 };
 
 export default Sidebar;