--- conflicted
+++ resolved
@@ -11,12 +11,12 @@
  * Redirects to login if the user is not authenticated.
  */
 const RequireAuth: React.FC<{ children: React.ReactElement }> = ({
-	children,
+  children,
 }) => {
-	const { isLoading, isAuthenticated } = useAuth();
-	if (isLoading) return <LoadingSkeleton />;
-	if (!isAuthenticated) return <Navigate to={ROUTES.LOGIN} replace />;
-	return children;
+  const { isLoading, isAuthenticated } = useAuth();
+  if (isLoading) return <LoadingSkeleton />;
+  if (!isAuthenticated) return <Navigate to={ROUTES.LOGIN} replace />;
+  return children;
 };
 
 export const router = createBrowserRouter([
@@ -86,7 +86,6 @@
         },
       },
 
-<<<<<<< HEAD
       {
         path: ROUTES.CHECK_IN,
         lazy: async () => {
@@ -96,7 +95,24 @@
           return { Component: CheckIn };
         },
       },
-
+      {
+        path: "*",
+        element: <Navigate to={ROUTES.NOT_FOUND} replace />,
+      },
+    ],
+  },
+  {
+    path: "/user",
+    element: (
+      <RequireAuth>
+        <Layout>
+          <Suspense fallback={<LoadingSkeleton />}>
+            <Outlet />
+          </Suspense>
+        </Layout>
+      </RequireAuth>
+    ),
+    children: [
       {
         path: ROUTES.PROFILE,
         lazy: async () => {
@@ -114,11 +130,13 @@
   {
     path: "/dashboard",
     element: (
-      <DashboardLayout>
-        <Suspense fallback={<LoadingSkeleton />}>
-          <Outlet />
-        </Suspense>
-      </DashboardLayout>
+      <RequireAuth>
+        <DashboardLayout>
+          <Suspense fallback={<LoadingSkeleton />}>
+            <Outlet />
+          </Suspense>
+        </DashboardLayout>
+      </RequireAuth>
     ),
     children: [
       {
@@ -160,7 +178,7 @@
             path: "create",
             lazy: async () => {
               const { default: CreateTrip } = await import(
-                "@pages/admin/trip/cartrip/CreateTrip"
+                "@pages/admin/trip/components/trip/CreateTrip"
               );
               return { Component: CreateTrip };
             },
@@ -169,7 +187,7 @@
             path: "edit/:id",
             lazy: async () => {
               const { default: EditTrip } = await import(
-                "@pages/admin/trip/cartrip/EditTrip"
+                "@pages/admin/trip/components/trip/EditTrip"
               );
               return { Component: EditTrip };
             },
@@ -178,7 +196,7 @@
             path: "delete/:id",
             lazy: async () => {
               const { default: DeleteTrip } = await import(
-                "@pages/admin/trip/cartrip/DeleteTrip"
+                "@pages/admin/trip/components/trip/DeleteTrip"
               );
               return { Component: DeleteTrip };
             },
@@ -186,19 +204,19 @@
           {
             path: "createRoute",
             lazy: async () => {
-              const { default: CreateRouteFrom } = await import(
-                "@pages/admin/trip/route/CreateRoute"
-              );
-              return { Component: CreateRouteFrom };
+              const { default: CreateRouteForm } = await import(
+                "@pages/admin/trip/components/route/CreateRouteForm"
+              );
+              return { Component: CreateRouteForm };
             },
           },
           {
             path: "editRoute",
             lazy: async () => {
-              const { default: EditRoutePage } = await import(
-                "@pages/admin/trip/route/EditRoutePage"
-              );
-              return { Component: EditRoutePage };
+              const { default: EditRouteForm } = await import(
+                "@pages/admin/trip/components/route/EditRouteForm"
+              );
+              return { Component: EditRouteForm };
             },
           },
           {
@@ -258,6 +276,20 @@
           const { default: Order } = await import("@pages/admin/order/Order");
           return { Component: Order };
         },
+      },
+      {
+        path: "coupon",
+        children: [
+          {
+            path: "",
+            lazy: async () => {
+              const { default: Coupon } = await import(
+                "@pages/admin/coupon/CouponPage"
+              );
+              return { Component: Coupon };
+            },
+          },
+        ],
       },
       {
         path: "system",
@@ -270,136 +302,4 @@
       },
     ],
   },
-=======
-			{
-				path: ROUTES.CHECK_IN,
-				lazy: async () => {
-					const { default: CheckIn } = await import(
-						"@pages/common/CheckInPage"
-					);
-					return { Component: CheckIn };
-				},
-			},
-			{
-				path: "*",
-				element: <Navigate to={ROUTES.NOT_FOUND} replace />,
-			},
-		],
-	},
-	{
-		path: "/user",
-		element: (
-			<RequireAuth>
-				<Layout>
-					<Suspense fallback={<LoadingSkeleton />}>
-						<Outlet />
-					</Suspense>
-				</Layout>
-			</RequireAuth>
-		),
-		children: [
-			{
-				path: ROUTES.PROFILE,
-				lazy: async () => {
-					const { default: Profile } = await import(
-						"@pages/user/Profile"
-					);
-					return { Component: Profile };
-				},
-			},
-			{
-				path: "*",
-				element: <Navigate to={ROUTES.NOT_FOUND} replace />,
-			},
-		],
-	},
-	// Dashboard routes with separate layout (no header/footer)
-	{
-		path: "/dashboard",
-		element: (
-			<RequireAuth>
-				<DashboardLayout>
-					<Suspense fallback={<LoadingSkeleton />}>
-						<Outlet />
-					</Suspense>
-				</DashboardLayout>
-			</RequireAuth>
-		),
-		children: [
-			{
-				path: "",
-				element: <Navigate to="home" replace />,
-			},
-			{
-				path: "home",
-				lazy: async () => {
-					const { default: Home } = await import(
-						"@pages/admin/home/Dashboard"
-					);
-					return { Component: Home };
-				},
-			},
-			{
-				path: "vehicle",
-				children: [
-					{
-						path: "",
-						lazy: async () => {
-							const { default: Vehicle } = await import(
-								"@pages/admin/vehicle/Vehicle"
-							);
-							return { Component: Vehicle };
-						},
-					},
-				],
-			},
-			{
-				path: "trip",
-				children: [
-					{
-						path: "",
-						lazy: async () => {
-							const { default: Trip } = await import(
-								"@pages/admin/trip/Trip"
-							);
-							return { Component: Trip };
-						},
-					},
-				],
-			},
-			{
-				path: "user",
-				lazy: async () => {
-					const { default: User } = await import(
-						"@pages/admin/user/User"
-					);
-					return { Component: User };
-				},
-			},
-			{
-				path: "coupon",
-				children: [
-					{
-						path: "",
-						lazy: async () => {
-							const { default: Coupon } = await import(
-								"@pages/admin/coupon/CouponPage"
-							);
-							return { Component: Coupon };
-						},
-					},
-				],
-			},
-			{
-				path: "system",
-				lazy: async () => {
-					const { default: System } = await import(
-						"@pages/admin/system/System"
-					);
-					return { Component: System };
-				},
-			},
-		],
-	},
->>>>>>> 23a6af83
 ]);