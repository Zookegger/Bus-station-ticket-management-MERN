--- conflicted
+++ resolved
@@ -19,7 +19,20 @@
   return children;
 };
 
-<<<<<<< HEAD
+/**
+ * Component to protect routes that require authentication.
+ * Redirects to login if the user is not authenticated.
+ */
+const RequireAdminAuth: React.FC<{ children: React.ReactElement }> = ({
+  children,
+}) => {
+  const { isLoading, isAuthenticated, isAdmin } = useAuth();
+  if (isLoading) return <LoadingSkeleton />;
+  if (!isAuthenticated) return <Navigate to={ROUTES.LOGIN} replace />;
+  if (!isAdmin) return <Navigate to={ROUTES.NOT_FOUND} replace />;
+  return children;
+};
+
 export const router = createBrowserRouter([
   {
     path: "/",
@@ -41,6 +54,15 @@
         },
       },
       {
+        path: ROUTES.SEAT_BOOKING,
+        lazy: async () => {
+          const { default: SeatBooking } = await import(
+            "@pages/landing/SeatBooking"
+          );
+          return { Component: SeatBooking };
+        },
+      },
+      {
         path: ROUTES.LOGIN,
         handle: { title: "Login • EasyRide" },
         lazy: async () => {
@@ -95,33 +117,6 @@
         },
       },
       { path: "*", element: <Navigate to={ROUTES.NOT_FOUND} replace /> },
-      {
-        path: ROUTES.MY_RATINGS,
-        lazy: async () => {
-          const { default: MyRatings } = await import(
-            "@pages/landing/MyRatings"
-          );
-          return { Component: MyRatings };
-        },
-      },
-      {
-        path: ROUTES.RATING_NEW,
-        lazy: async () => {
-          const { default: NewRating } = await import(
-            "@pages/landing/RateOrEditRating.tsx"
-          );
-          return { Component: NewRating };
-        },
-      },
-      {
-        path: ROUTES.RATING_EDIT,
-        lazy: async () => {
-          const { default: EditRating } = await import(
-            "@pages/landing/RateOrEditRating.tsx"
-          );
-          return { Component: EditRating };
-        },
-      },
     ],
   },
   {
@@ -151,13 +146,13 @@
   {
     path: "/dashboard",
     element: (
-      // <RequireAuth>
-      <DashboardLayout>
-        <Suspense fallback={<LoadingSkeleton />}>
-          <Outlet />
-        </Suspense>
-      </DashboardLayout>
-      // </RequireAuth>
+      <RequireAdminAuth>
+        <DashboardLayout>
+          <Suspense fallback={<LoadingSkeleton />}>
+            <Outlet />
+          </Suspense>
+        </DashboardLayout>
+      </RequireAdminAuth>
     ),
     handle: { title: "Dashboard • EasyRide" },
     children: [
@@ -196,33 +191,6 @@
               return { Component: Trip };
             },
           },
-          {
-            path: "driver/create",
-            lazy: async () => {
-              const { default: CreateDriver } = await import(
-                "@pages/admin/driver/components/DriverCreate"
-              );
-              return { Component: CreateDriver };
-            },
-          },
-          {
-            path: "assignment/create",
-            lazy: async () => {
-              const { default: CreateAssignment } = await import(
-                "@pages/admin/assignment/components/AssignmentCreate"
-              );
-              return { Component: CreateAssignment };
-            },
-          },
-          {
-            path: "create",
-            lazy: async () => {
-              const { default: CreateTrip } = await import(
-                "@pages/admin/trip/components/trip/CreateTrip"
-              );
-              return { Component: CreateTrip };
-            },
-          },
         ],
       },
       {
@@ -234,13 +202,12 @@
         },
       },
       {
-        path: "ratings",
-        handle: { title: "Ratings • EasyRide" },
-        lazy: async () => {
-          const { default: Ratings } = await import(
-            "@pages/admin/rating/RatingManagement"
-          );
-          return { Component: Ratings };
+        path: "seat-booking",
+        lazy: async () => {
+          const { default: SeatBooking } = await import(
+            "@pages/landing/SeatBooking"
+          );
+          return { Component: SeatBooking };
         },
       },
       {
@@ -268,250 +235,6 @@
           return { Component: System };
         },
       },
-      {
-        path: "order",
-        handle: { title: "Order • EasyRide" },
-        lazy: async () => {
-          const { default: Order } = await import("@pages/admin/order/Order");
-          return { Component: Order };
-        },
-      },
     ],
   },
-=======
-/**
- * Component to protect routes that require authentication.
- * Redirects to login if the user is not authenticated.
- */
-const RequireAdminAuth: React.FC<{ children: React.ReactElement }> = ({
-	children,
-}) => {
-	const { isLoading, isAuthenticated, isAdmin } = useAuth();
-	if (isLoading) return <LoadingSkeleton />;
-	if (!isAuthenticated) return <Navigate to={ROUTES.LOGIN} replace />;
-	if (!isAdmin) return <Navigate to={ROUTES.NOT_FOUND} replace />;
-	return children;
-};
-
-export const router = createBrowserRouter([
-	{
-		path: "/",
-		element: (
-			<Layout>
-				<Suspense fallback={<LoadingSkeleton />}>
-					<Outlet />
-				</Suspense>
-			</Layout>
-		),
-		handle: { title: "EasyRide - Bus Ticket Booking" },
-		children: [
-			{
-				path: ROUTES.HOME,
-				handle: { title: "Home • EasyRide" },
-				lazy: async () => {
-					const { default: Home } = await import(
-						"@pages/landing/Home"
-					);
-					return { Component: Home };
-				},
-			},
-			{
-               path: ROUTES.SEAT_BOOKING,
-               lazy: async () => {
-                   const { default: SeatBooking } = await import(
-					   "@pages/landing/SeatBooking"
-				    );
-                    return { Component: SeatBooking };
-               },
-            },
-			{
-				path: ROUTES.LOGIN,
-				handle: { title: "Login • EasyRide" },
-				lazy: async () => {
-					const { default: Login } = await import(
-						"@pages/landing/Login"
-					);
-					return { Component: Login };
-				},
-			},
-			{
-				path: ROUTES.REGISTER,
-				handle: { title: "Register • EasyRide" },
-				lazy: async () => {
-					const { default: Register } = await import(
-						"@pages/landing/Register"
-					);
-					return { Component: Register };
-				},
-			},
-			{
-				path: ROUTES.VERIFY_EMAIL,
-				handle: { title: "Verify Email • EasyRide" },
-				lazy: async () => {
-					const { default: ConfirmEmail } = await import(
-						"@pages/common/ConfirmEmail"
-					);
-					return { Component: ConfirmEmail };
-				},
-			},
-			{
-				path: ROUTES.PRIVACY_POLICY,
-				handle: { title: "Privacy Policy • EasyRide" },
-				lazy: async () => {
-					const { default: PrivacyPolicy } = await import(
-						"@pages/common/PrivacyPolicy"
-					);
-					return { Component: PrivacyPolicy };
-				},
-			},
-			{
-				path: ROUTES.CHECK_IN,
-				handle: { title: "Check In • EasyRide" },
-				lazy: async () => {
-					const { default: CheckIn } = await import(
-						"@pages/common/CheckInPage"
-					);
-					return { Component: CheckIn };
-				},
-			},
-			{
-				path: ROUTES.NOT_FOUND,
-				handle: { title: "Not Found • EasyRide" },
-				lazy: async () => {
-					const { default: NotFound } = await import(
-						"@pages/common/NotFound"
-					);
-					return { Component: NotFound };
-				},
-			},
-			{ path: "*", element: <Navigate to={ROUTES.NOT_FOUND} replace /> },
-		],
-	},
-	{
-		path: "/user",
-		element: (
-			<RequireAuth>
-				<Layout>
-					<Suspense fallback={<LoadingSkeleton />}>
-						<Outlet />
-					</Suspense>
-				</Layout>
-			</RequireAuth>
-		),
-		handle: { title: "Account • EasyRide" },
-		children: [
-			{
-				path: ROUTES.PROFILE,
-				handle: { title: "Profile • EasyRide" },
-				lazy: async () => {
-					const { default: Profile } = await import(
-						"@pages/user/Profile"
-					);
-					return { Component: Profile };
-				},
-			},
-			{ path: "*", element: <Navigate to={ROUTES.NOT_FOUND} replace /> },
-		],
-	},
-	{
-		path: "/dashboard",
-		element: (
-			<RequireAdminAuth>
-				<DashboardLayout>
-					<Suspense fallback={<LoadingSkeleton />}>
-						<Outlet />
-					</Suspense>
-				</DashboardLayout>
-			</RequireAdminAuth>
-		),
-		handle: { title: "Dashboard • EasyRide" },
-		children: [
-			{ path: "", element: <Navigate to="home" replace /> },
-			{
-				path: "home",
-				handle: { title: "Dashboard • EasyRide" },
-				lazy: async () => {
-					const { default: Home } = await import(
-						"@pages/admin/home/Dashboard"
-					);
-					return { Component: Home };
-				},
-			},
-			{
-				path: "vehicle",
-				handle: { title: "Vehicles • EasyRide" },
-				children: [
-					{
-						path: "",
-						lazy: async () => {
-							const { default: Vehicle } = await import(
-								"@pages/admin/vehicle/Vehicle"
-							);
-							return { Component: Vehicle };
-						},
-					},
-				],
-			},
-			{
-				path: "trip",
-				handle: { title: "Trips • EasyRide" },
-				children: [
-					{
-						path: "",
-						lazy: async () => {
-							const { default: Trip } = await import(
-								"@pages/admin/trip/Trip"
-							);
-							return { Component: Trip };
-						},
-					},
-				],
-			},
-			{
-				path: "user",
-				handle: { title: "Users • EasyRide" },
-				lazy: async () => {
-					const { default: User } = await import(
-						"@pages/admin/user/User"
-					);
-					return { Component: User };
-				},
-			},
-			{
-                path: "seat-booking",
-                lazy: async () => {
-                   const { default: SeatBooking } = await import(
-					"@pages/landing/SeatBooking"
-				   );
-                   return { Component: SeatBooking };
-                },
-            },
-			{
-				path: "coupon",
-				handle: { title: "Coupons • EasyRide" },
-				children: [
-					{
-						path: "",
-						lazy: async () => {
-							const { default: Coupon } = await import(
-								"@pages/admin/coupon/CouponPage"
-							);
-							return { Component: Coupon };
-						},
-					},
-				],
-			},
-			{
-				path: "system",
-				handle: { title: "System • EasyRide" },
-				lazy: async () => {
-					const { default: System } = await import(
-						"@pages/admin/system/System"
-					);
-					return { Component: System };
-				},
-			},
-		],
-	},
->>>>>>> 5c427fb3
 ]);