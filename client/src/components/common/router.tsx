--- conflicted
+++ resolved
@@ -72,7 +72,16 @@
         },
       },
 
-<<<<<<< HEAD
+      {
+        path: ROUTES.CHECK_IN,
+        lazy: async () => {
+          const { default: CheckIn } = await import(
+            "@pages/common/CheckInPage"
+          );
+          return { Component: CheckIn };
+        },
+      },
+
       {
         path: ROUTES.PROFILE,
         lazy: async () => {
@@ -187,11 +196,18 @@
         },
       },
       {
-        path: "order",
-        lazy: async () => {
-          const { default: Order } = await import("@pages/admin/order/Order");
-          return { Component: Order };
-        },
+        path: "coupon",
+        children: [
+          {
+            path: "",
+            lazy: async () => {
+              const { default: Coupon } = await import(
+                "@pages/admin/coupon/CouponPage"
+              );
+              return { Component: Coupon };
+            },
+          },
+        ],
       },
       {
         path: "system",
@@ -204,162 +220,4 @@
       },
     ],
   },
-=======
-			{
-				path: ROUTES.CHECK_IN,
-				lazy: async () => {
-					const { default: CheckIn } = await import(
-						"@pages/common/CheckInPage"
-					);
-					return { Component: CheckIn };
-				},
-			},
-
-			{
-				path: ROUTES.PROFILE,
-				lazy: async () => {
-					const { default: Profile } = await import(
-						"@pages/user/Profile"
-					);
-					return { Component: Profile };
-				},
-			},
-			{
-				path: "*",
-				element: <Navigate to={ROUTES.NOT_FOUND} replace />,
-			},
-		],
-	},
-	// Dashboard routes with separate layout (no header/footer)
-	{
-		path: "/dashboard",
-		element: (
-			<DashboardLayout>
-				<Suspense fallback={<LoadingSkeleton />}>
-					<Outlet />
-				</Suspense>
-			</DashboardLayout>
-		),
-		children: [
-			{
-				path: "",
-				element: <Navigate to="home" replace />,
-			},
-			{
-				path: "home",
-				lazy: async () => {
-					const { default: Home } = await import(
-						"@pages/admin/home/Dashboard"
-					);
-					return { Component: Home };
-				},
-			},
-			{
-				path: "vehicle",
-				children: [
-					{
-						path: "",
-						lazy: async () => {
-							const { default: Vehicle } = await import(
-								"@pages/admin/vehicle/Vehicle"
-							);
-							return { Component: Vehicle };
-						},
-					},
-				],
-			},
-			{
-				path: "trip",
-				children: [
-					{
-						path: "",
-						lazy: async () => {
-							const { default: Trip } = await import(
-								"@pages/admin/trip/Trip"
-							);
-							return { Component: Trip };
-						},
-					},
-					{
-						path: "create",
-						lazy: async () => {
-							const { default: CreateTrip } = await import(
-								"@pages/admin/trip/cartrip/CreateTrip"
-							);
-							return { Component: CreateTrip };
-						},
-					},
-					{
-						path: "edit/:id",
-						lazy: async () => {
-							const { default: EditTrip } = await import(
-								"@pages/admin/trip/cartrip/EditTrip"
-							);
-							return { Component: EditTrip };
-						},
-					},
-					{
-						path: "delete/:id",
-						lazy: async () => {
-							const { default: DeleteTrip } = await import(
-								"@pages/admin/trip/cartrip/DeleteTrip"
-							);
-							return { Component: DeleteTrip };
-						},
-					},
-					{
-						path: "createRoute",
-						lazy: async () => {
-							const { default: CreateRouteFrom } = await import(
-								"@pages/admin/trip/route/CreateRoute"
-							);
-							return { Component: CreateRouteFrom };
-						},
-					},
-					{
-						path: "editRoute",
-						lazy: async () => {
-							const { default: EditRoutePage } = await import(
-								"@pages/admin/trip/route/EditRoutePage"
-							);
-							return { Component: EditRoutePage };
-						},
-					},
-				],
-			},
-			{
-				path: "user",
-				lazy: async () => {
-					const { default: User } = await import(
-						"@pages/admin/user/User"
-					);
-					return { Component: User };
-				},
-			},
-			{
-				path: "coupon",
-				children: [
-					{
-						path: "",
-						lazy: async () => {
-							const { default: Coupon } = await import(
-								"@pages/admin/coupon/CouponPage"
-							);
-							return { Component: Coupon };
-						},
-					},
-				],
-			},
-			{
-				path: "system",
-				lazy: async () => {
-					const { default: System } = await import(
-						"@pages/admin/system/System"
-					);
-					return { Component: System };
-				},
-			},
-		],
-	},
->>>>>>> a0f2612b
 ]);