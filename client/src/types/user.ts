--- conflicted
+++ resolved
@@ -3,7 +3,7 @@
  * Based on server/src/types/user.ts
  */
 
-export type Role = "User" | "Admin" ;
+export type Role = "User" | "Admin";
 
 /**
  * Type for user gender.
@@ -14,7 +14,36 @@
 /**
  * Represents a user object on the client-side.
  */
-<<<<<<< HEAD
+export interface User {
+  id: string; // UUID
+  email: string;
+  phoneNumber: string | null;
+  userName: string;
+  fullName: string;
+  firstName: string;
+  lastName: string;
+  address: string | null;
+  gender: Gender | null;
+  avatar: string | null;
+  dateOfBirth: string | null; // ISO Date string
+  role: Role;
+  emailConfirmed: boolean;
+  lastLogin: string | null; // ISO Date string
+  createdAt: string; // ISO Date string
+  updatedAt: string; // ISO Date string
+}
+
+/**
+ * Data Transfer Object for logging in.
+ * @property {string} [username]
+ * @property {string} [email]
+ * @property {string} [password]
+ * @property {string} [confirmPassword]
+ *
+ * @remarks
+ * Validation (such as email format checking or password strength) should be performed
+ * by the service layer or validators before persisting updates.
+ */
 export interface RegisterDTO {
   username: string;
   email: string;
@@ -34,32 +63,22 @@
 export interface LoginDTO {
   username: string;
   password: string;
-=======
-export interface User {
-	id: string; // UUID
-	email: string;
-	phoneNumber: string | null;
-	userName: string;
-	fullName: string;
-	firstName: string;
-	lastName: string;
-	address: string | null;
-	gender: Gender | null;
-	avatar: string | null;
-	dateOfBirth: string | null; // ISO Date string
-	role: Role;
-	emailConfirmed: boolean;
-	lastLogin: string | null; // ISO Date string
-	createdAt: string; // ISO Date string
-	updatedAt: string; // ISO Date string
->>>>>>> a0f2612b
 }
-
 /**
- * DTO for updating a user's profile.
+ * Data Transfer Object for updating a user's profile.
+ *
+ * All fields are optional — only provided fields will be applied when updating the user's record.
+ *
+ * @interface UpdateProfileDTO
+ *
+ * @property {string|null} [fullName] - The user's full display name.
+ * @property {string|null} [address] - The user's physical or mailing address.
+ * @property {gender|null} [gender] - The user's gender.
+ * @property {string|null} [avatar] - URL or data string (e.g., base64) for the user's avatar image.
+ * @property {Date|null} [dateOfBirth] - The user's date of birth.
+ * @property {string|null} [phoneNumber] - The user's phone number (include country code where applicable).
  */
 export interface UpdateProfileDTO {
-<<<<<<< HEAD
   fullName?: string | null;
   address?: string | null;
   gender?: Gender | null;
@@ -68,51 +87,66 @@
   phoneNumber?: string | null;
   role?: string | null;
   email?: string | null;
-=======
-	email?: string;
-	fullName?: string;
-	address?: string | null;
-	phoneNumber?: string | null;
-	gender?: Gender | null;
-	avatar?: string | null;
-	dateOfBirth?: string | null; // ISO Date string
->>>>>>> a0f2612b
+}
+
+export interface UpdateAdminProfileDTO {
+  fullName?: string | null;
+  address?: string | null;
+  gender?: Gender | null;
+  avatar?: string | null;
+  dateOfBirth?: string | null;
+  phoneNumber?: string | null;
+  role?: string | null;
+  email?: string | null;
+}
+
+/**
+ * DTO for updating a user's profile.
+ */
+export interface UpdateProfileDTO {
+  email?: string;
+  fullName?: string;
+  address?: string | null;
+  phoneNumber?: string | null;
+  gender?: Gender | null;
+  avatar?: string | null;
+  dateOfBirth?: string | null; // ISO Date string
 }
 
 /**
 DTO for changing a user's password.
 */
 export interface ChangePasswordDTO {
-	userId: string;
-	currentPassword: string;
-	newPassword: string;
-	newConfirmPassword: string;
+  userId: string;
+  currentPassword: string;
+  newPassword: string;
+  newConfirmPassword: string;
 }
 
 /**
  * DTO for resetting a user's password.
  */
 export interface ResetPasswordDTO {
-	token: string;
-	newPassword: string;
-	newConfirmPassword:string;
+  token: string;
+  newPassword: string;
+  newConfirmPassword: string;
 }
 
 /**
  * DTO for retrieving minimal authenticated user data.
  */
 export interface GetMeDTO {
-	user: {
-		id: string;
-		username: string;
-		email: string;
-		emailConfirmed: boolean;
-		avatar?: string | null;
-		role: Role;
-	};
-	tokens?: {
-		expiresIn?: number;
-		tokenType?: string;
-		issuedAt?: string | null; // ISO Date string
-	};
+  user: {
+    id: string;
+    username: string;
+    email: string;
+    emailConfirmed: boolean;
+    avatar?: string | null;
+    role: Role;
+  };
+  tokens?: {
+    expiresIn?: number;
+    tokenType?: string;
+    issuedAt?: string | null; // ISO Date string
+  };
 }