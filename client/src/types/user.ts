--- conflicted
+++ resolved
@@ -13,9 +13,9 @@
 export type Gender = (typeof Gender)[keyof typeof Gender];
 
 export const Gender = {
-	MALE: "male",
-	FEMALE: "female",
-	OTHER: "other",
+  MALE: "male",
+  FEMALE: "female",
+  OTHER: "other",
 } as const;
 
 /**
@@ -134,32 +134,26 @@
  * DTO for resetting a user's password.
  */
 export interface ResetPasswordDTO {
-<<<<<<< HEAD
   token: string;
   newPassword: string;
   newConfirmPassword: string;
-=======
-	token: string;
-	newPassword: string;
-	newConfirmPassword: string;
->>>>>>> 23a6af83efad0e1321b2e962ed87763b29997462
 }
 
 /**
  * DTO for retrieving minimal authenticated user data.
  */
 export interface GetMeDTO {
-	user: {
-		id: string;
-		username: string;
-		email: string;
-		emailConfirmed: boolean;
-		avatar?: string | null;
-		role: Role;
-	};
-	tokens?: {
-		expiresIn?: number;
-		tokenType?: string;
-		issuedAt?: string | null; // ISO Date string
-	};
+  user: {
+    id: string;
+    username: string;
+    email: string;
+    emailConfirmed: boolean;
+    avatar?: string | null;
+    role: Role;
+  };
+  tokens?: {
+    expiresIn?: number;
+    tokenType?: string;
+    issuedAt?: string | null; // ISO Date string
+  };
 }