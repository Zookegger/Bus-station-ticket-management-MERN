<<<<<<< HEAD
import React, { useEffect, useState } from "react";
import { Box, CircularProgress, Alert } from "@mui/material";
import { Statistics } from "./components"; // Note: Ensure this import name matches your export (Statistic vs Statistics)
import { callApi } from "@utils/apiCaller";
import type { DashboardStats } from "@my-types/dashboard";

const Dashboard: React.FC = () => {
    const [loading, setLoading] = useState<boolean>(true);
    const [error, setError] = useState<string | null>(null);
    const [data, setData] = useState<DashboardStats | null>(null);

    const fetchDashboardData = async (fromDate?: string, toDate?: string) => {
        setLoading(true);
        try {
            const params: any = {};
            if (fromDate) params.from = fromDate;
            if (toDate) params.to = toDate;

            const response = await callApi<DashboardStats>({
                method: "GET",
                url: "/dashboard/stats",
                params
            });

            // Assuming callApi returns the data object directly based on your utils
            setData(response as unknown as DashboardStats);
            setError(null);
        } catch (err: any) {
            console.error("Dashboard fetch error:", err);
            setError(err.message || "Failed to load dashboard statistics");
        } finally {
            setLoading(false);
        }
    };

    useEffect(() => {
        fetchDashboardData();
    }, []);

    const handleApplyFilter = (from: string, to: string) => {
        fetchDashboardData(from, to);
    };

    const handleClearFilter = () => {
        fetchDashboardData(); // Reloads with default (last 30 days)
    };

    if (loading && !data) {
        return (
            <Box sx={{ display: "flex", justifyContent: "center", alignItems: "center", height: "50vh" }}>
                <CircularProgress />
            </Box>
        );
    }

    if (error) {
        return (
            <Box sx={{ p: 3 }}>
                <Alert severity="error">{error}</Alert>
            </Box>
        );
    }

    return (
        <Box>
            {data && (
                <Statistics
                    stats={{
                        totalRevenue: data.totalRevenue,
                        totalTrips: data.totalTrips,
                        totalUsers: data.totalUsers,
                        avgTicketPrice: data.avgTicketPrice,
                        ticketsSold: data.ticketsSold,
                        cancelledTickets: data.cancelledTickets,
                    }}
                    daily_revenue={data.dailyRevenue}
                    daily_comparison={data.dailyComparison}
                    monthly_comparison={data.monthlyComparison}
                    yearly_comparison={data.yearlyComparison}
                    cancellation_records={data.cancellationRate}
                    on_apply_date_range={handleApplyFilter}
                    on_clear_date_range={handleClearFilter}
                    on_export_excel={() => console.log("Export Excel")}
                    on_export_pdf={() => console.log("Export PDF")}
                />
            )}
        </Box>
    );
};

export default Dashboard;
=======
import {
  Box,
  Grid,
  Card,
  CardContent,
  Typography,
  Stack,
  Button,
} from "@mui/material";
import { DateRangeFilter } from "./DateRangeFilter";
import { DailyRevenueChart } from "./DailyRevenueChart";
import { TopRoutesChart } from "./TopRoutesChart";
import { OrderTable } from "./OrderTable";
import { WeeklyRevenueChart } from "./WeeklyRevenueChart";
import { CancellationRateChart } from "./CancellationRateChart";
import { TopCustomersList } from "./TopCustomersList";
import { AssessmentRounded, Download } from "@mui/icons-material";

const formatCurrency = (value: number) =>
  new Intl.NumberFormat("vi-VN", {
    style: "currency",
    currency: "VND",
    minimumFractionDigits: 0,
  }).format(value);

export default function Statistics() {
  const handleApplyFilter = (from: string, to: string) => {
    console.log("Filter from:", from, "to:", to);
    // Gọi API sau
  };

  const handleClearFilter = () => {
    console.log("Clear filter");
  };

  return (
    <Box p={3}>
      {/* Header */}
      <Stack
        direction="row"
        justifyContent="space-between"
        alignItems="center"
        mb={3}
      >
        <Stack direction="row" spacing={1} alignItems="center">
          <AssessmentRounded sx={{ color: "#2e7d32" }} />
          <Typography variant="h5" fontWeight={700} color="#2e7d32">
            Revenue Statistics
          </Typography>
        </Stack>
        <Stack direction="row" spacing={1}>
          <Button startIcon={<Download />} variant="outlined">
            Export to Excel
          </Button>
          <Button startIcon={<Download />} variant="contained">
            Export to PDF
          </Button>
        </Stack>
      </Stack>

      {/* Stats Cards */}
      <Grid container spacing={2} mb={3}>
        <Grid size={{ xs: 12, sm: 6, md: 3 }}>
          <Card sx={{ bgcolor: "#1976d2", color: "#fff" }}>
            <CardContent>
              <Typography variant="subtitle2">Total Revenue</Typography>
              <Typography variant="h5" fontWeight={700}>
                {formatCurrency(3525300)}
              </Typography>
              <Typography variant="caption">All Time</Typography>
            </CardContent>
          </Card>
        </Grid>
        <Grid size={{ xs: 12, sm: 6, md: 3 }}>
          <Card sx={{ bgcolor: "#000", color: "#fff" }}>
            <CardContent>
              <Typography variant="subtitle2">Average Ticket Price</Typography>
              <Typography variant="h5" fontWeight={700}>
                {formatCurrency(160240)}
              </Typography>
              <Typography variant="caption">Per Ticket</Typography>
            </CardContent>
          </Card>
        </Grid>
        <Grid size={{ xs: 12, sm: 6, md: 3 }}>
          <Card sx={{ bgcolor: "#f9a825", color: "#fff" }}>
            <CardContent>
              <Typography variant="subtitle2">Tickets Sold</Typography>
              <Typography variant="h5" fontWeight={700}>
                22
              </Typography>
              <Typography variant="caption">Views</Typography>
            </CardContent>
          </Card>
        </Grid>
        <Grid size={{ xs: 12, sm: 6, md: 3 }}>
          <Card sx={{ bgcolor: "#d32f2f", color: "#fff" }}>
            <CardContent>
              <Typography variant="subtitle2">Cancelled Tickets</Typography>
              <Typography variant="h5" fontWeight={700}>
                2
              </Typography>
              <Typography variant="caption">Views</Typography>
            </CardContent>
          </Card>
        </Grid>
      </Grid>

      {/* Charts */}
      <Grid container spacing={3} mb={3}>
        <Grid size={{ xs: 12, md: 6 }}>
          <Card>
            <CardContent>
              <DailyRevenueChart />
            </CardContent>
          </Card>
        </Grid>
        <Grid size={{ xs: 12, md: 6 }}>
          <Card>
            <CardContent>
              <TopRoutesChart />
            </CardContent>
          </Card>
        </Grid>
      </Grid>

      {/* Date Filter */}
      <Card sx={{ mb: 3 }}>
        <CardContent>
          <DateRangeFilter
            onApply={handleApplyFilter}
            onClear={handleClearFilter}
          />
        </CardContent>
      </Card>

      <Grid container spacing={3} mt={2} mb={3}>
        <Grid size={{ xs: 12, md: 6 }}>
          <Card>
            <CardContent>
              <WeeklyRevenueChart />
            </CardContent>
          </Card>
        </Grid>
        <Grid size={{ xs: 12, md: 6 }}>
          <Card>
            <CardContent>
              <CancellationRateChart />
            </CardContent>
          </Card>
        </Grid>
      </Grid>

      <Card>
        <Card>
          <CardContent>
            <TopCustomersList />
          </CardContent>
        </Card>
      </Card>

      {/* Order Table */}
      <Card sx={{ mt: 3 }}>
        <CardContent>
          <Typography variant="h6" fontWeight={600} mb={2}>
            Order Details
          </Typography>
          <OrderTable />
        </CardContent>
      </Card>
    </Box>
  );
}
>>>>>>> 5c427fb3
<|MERGE_RESOLUTION|>--- conflicted
+++ resolved
@@ -1,4 +1,3 @@
-<<<<<<< HEAD
 import React, { useEffect, useState } from "react";
 import { Box, CircularProgress, Alert } from "@mui/material";
 import { Statistics } from "./components"; // Note: Ensure this import name matches your export (Statistic vs Statistics)
@@ -6,262 +5,94 @@
 import type { DashboardStats } from "@my-types/dashboard";
 
 const Dashboard: React.FC = () => {
-    const [loading, setLoading] = useState<boolean>(true);
-    const [error, setError] = useState<string | null>(null);
-    const [data, setData] = useState<DashboardStats | null>(null);
+	const [loading, setLoading] = useState<boolean>(true);
+	const [error, setError] = useState<string | null>(null);
+	const [data, setData] = useState<DashboardStats | null>(null);
 
-    const fetchDashboardData = async (fromDate?: string, toDate?: string) => {
-        setLoading(true);
-        try {
-            const params: any = {};
-            if (fromDate) params.from = fromDate;
-            if (toDate) params.to = toDate;
+	const fetchDashboardData = async (fromDate?: string, toDate?: string) => {
+		setLoading(true);
+		try {
+			const params: any = {};
+			if (fromDate) params.from = fromDate;
+			if (toDate) params.to = toDate;
 
-            const response = await callApi<DashboardStats>({
-                method: "GET",
-                url: "/dashboard/stats",
-                params
-            });
+			const response = await callApi<DashboardStats>({
+				method: "GET",
+				url: "/dashboard/stats",
+				params,
+			});
 
-            // Assuming callApi returns the data object directly based on your utils
-            setData(response as unknown as DashboardStats);
-            setError(null);
-        } catch (err: any) {
-            console.error("Dashboard fetch error:", err);
-            setError(err.message || "Failed to load dashboard statistics");
-        } finally {
-            setLoading(false);
-        }
-    };
+			// Assuming callApi returns the data object directly based on your utils
+			setData(response as unknown as DashboardStats);
+			setError(null);
+		} catch (err: any) {
+			console.error("Dashboard fetch error:", err);
+			setError(err.message || "Failed to load dashboard statistics");
+		} finally {
+			setLoading(false);
+		}
+	};
 
-    useEffect(() => {
-        fetchDashboardData();
-    }, []);
+	useEffect(() => {
+		fetchDashboardData();
+	}, []);
 
-    const handleApplyFilter = (from: string, to: string) => {
-        fetchDashboardData(from, to);
-    };
+	const handleApplyFilter = (from: string, to: string) => {
+		fetchDashboardData(from, to);
+	};
 
-    const handleClearFilter = () => {
-        fetchDashboardData(); // Reloads with default (last 30 days)
-    };
+	const handleClearFilter = () => {
+		fetchDashboardData(); // Reloads with default (last 30 days)
+	};
 
-    if (loading && !data) {
-        return (
-            <Box sx={{ display: "flex", justifyContent: "center", alignItems: "center", height: "50vh" }}>
-                <CircularProgress />
-            </Box>
-        );
-    }
+	if (loading && !data) {
+		return (
+			<Box
+				sx={{
+					display: "flex",
+					justifyContent: "center",
+					alignItems: "center",
+					height: "50vh",
+				}}
+			>
+				<CircularProgress />
+			</Box>
+		);
+	}
 
-    if (error) {
-        return (
-            <Box sx={{ p: 3 }}>
-                <Alert severity="error">{error}</Alert>
-            </Box>
-        );
-    }
+	if (error) {
+		return (
+			<Box sx={{ p: 3 }}>
+				<Alert severity="error">{error}</Alert>
+			</Box>
+		);
+	}
 
-    return (
-        <Box>
-            {data && (
-                <Statistics
-                    stats={{
-                        totalRevenue: data.totalRevenue,
-                        totalTrips: data.totalTrips,
-                        totalUsers: data.totalUsers,
-                        avgTicketPrice: data.avgTicketPrice,
-                        ticketsSold: data.ticketsSold,
-                        cancelledTickets: data.cancelledTickets,
-                    }}
-                    daily_revenue={data.dailyRevenue}
-                    daily_comparison={data.dailyComparison}
-                    monthly_comparison={data.monthlyComparison}
-                    yearly_comparison={data.yearlyComparison}
-                    cancellation_records={data.cancellationRate}
-                    on_apply_date_range={handleApplyFilter}
-                    on_clear_date_range={handleClearFilter}
-                    on_export_excel={() => console.log("Export Excel")}
-                    on_export_pdf={() => console.log("Export PDF")}
-                />
-            )}
-        </Box>
-    );
+	return (
+		<Box>
+			{data && (
+				<Statistics
+					stats={{
+						totalRevenue: data.totalRevenue,
+						totalTrips: data.totalTrips,
+						totalUsers: data.totalUsers,
+						avgTicketPrice: data.avgTicketPrice,
+						ticketsSold: data.ticketsSold,
+						cancelledTickets: data.cancelledTickets,
+					}}
+					daily_revenue={data.dailyRevenue}
+					daily_comparison={data.dailyComparison}
+					monthly_comparison={data.monthlyComparison}
+					yearly_comparison={data.yearlyComparison}
+					cancellation_records={data.cancellationRate}
+					on_apply_date_range={handleApplyFilter}
+					on_clear_date_range={handleClearFilter}
+					on_export_excel={() => console.log("Export Excel")}
+					on_export_pdf={() => console.log("Export PDF")}
+				/>
+			)}
+		</Box>
+	);
 };
 
-export default Dashboard;
-=======
-import {
-  Box,
-  Grid,
-  Card,
-  CardContent,
-  Typography,
-  Stack,
-  Button,
-} from "@mui/material";
-import { DateRangeFilter } from "./DateRangeFilter";
-import { DailyRevenueChart } from "./DailyRevenueChart";
-import { TopRoutesChart } from "./TopRoutesChart";
-import { OrderTable } from "./OrderTable";
-import { WeeklyRevenueChart } from "./WeeklyRevenueChart";
-import { CancellationRateChart } from "./CancellationRateChart";
-import { TopCustomersList } from "./TopCustomersList";
-import { AssessmentRounded, Download } from "@mui/icons-material";
-
-const formatCurrency = (value: number) =>
-  new Intl.NumberFormat("vi-VN", {
-    style: "currency",
-    currency: "VND",
-    minimumFractionDigits: 0,
-  }).format(value);
-
-export default function Statistics() {
-  const handleApplyFilter = (from: string, to: string) => {
-    console.log("Filter from:", from, "to:", to);
-    // Gọi API sau
-  };
-
-  const handleClearFilter = () => {
-    console.log("Clear filter");
-  };
-
-  return (
-    <Box p={3}>
-      {/* Header */}
-      <Stack
-        direction="row"
-        justifyContent="space-between"
-        alignItems="center"
-        mb={3}
-      >
-        <Stack direction="row" spacing={1} alignItems="center">
-          <AssessmentRounded sx={{ color: "#2e7d32" }} />
-          <Typography variant="h5" fontWeight={700} color="#2e7d32">
-            Revenue Statistics
-          </Typography>
-        </Stack>
-        <Stack direction="row" spacing={1}>
-          <Button startIcon={<Download />} variant="outlined">
-            Export to Excel
-          </Button>
-          <Button startIcon={<Download />} variant="contained">
-            Export to PDF
-          </Button>
-        </Stack>
-      </Stack>
-
-      {/* Stats Cards */}
-      <Grid container spacing={2} mb={3}>
-        <Grid size={{ xs: 12, sm: 6, md: 3 }}>
-          <Card sx={{ bgcolor: "#1976d2", color: "#fff" }}>
-            <CardContent>
-              <Typography variant="subtitle2">Total Revenue</Typography>
-              <Typography variant="h5" fontWeight={700}>
-                {formatCurrency(3525300)}
-              </Typography>
-              <Typography variant="caption">All Time</Typography>
-            </CardContent>
-          </Card>
-        </Grid>
-        <Grid size={{ xs: 12, sm: 6, md: 3 }}>
-          <Card sx={{ bgcolor: "#000", color: "#fff" }}>
-            <CardContent>
-              <Typography variant="subtitle2">Average Ticket Price</Typography>
-              <Typography variant="h5" fontWeight={700}>
-                {formatCurrency(160240)}
-              </Typography>
-              <Typography variant="caption">Per Ticket</Typography>
-            </CardContent>
-          </Card>
-        </Grid>
-        <Grid size={{ xs: 12, sm: 6, md: 3 }}>
-          <Card sx={{ bgcolor: "#f9a825", color: "#fff" }}>
-            <CardContent>
-              <Typography variant="subtitle2">Tickets Sold</Typography>
-              <Typography variant="h5" fontWeight={700}>
-                22
-              </Typography>
-              <Typography variant="caption">Views</Typography>
-            </CardContent>
-          </Card>
-        </Grid>
-        <Grid size={{ xs: 12, sm: 6, md: 3 }}>
-          <Card sx={{ bgcolor: "#d32f2f", color: "#fff" }}>
-            <CardContent>
-              <Typography variant="subtitle2">Cancelled Tickets</Typography>
-              <Typography variant="h5" fontWeight={700}>
-                2
-              </Typography>
-              <Typography variant="caption">Views</Typography>
-            </CardContent>
-          </Card>
-        </Grid>
-      </Grid>
-
-      {/* Charts */}
-      <Grid container spacing={3} mb={3}>
-        <Grid size={{ xs: 12, md: 6 }}>
-          <Card>
-            <CardContent>
-              <DailyRevenueChart />
-            </CardContent>
-          </Card>
-        </Grid>
-        <Grid size={{ xs: 12, md: 6 }}>
-          <Card>
-            <CardContent>
-              <TopRoutesChart />
-            </CardContent>
-          </Card>
-        </Grid>
-      </Grid>
-
-      {/* Date Filter */}
-      <Card sx={{ mb: 3 }}>
-        <CardContent>
-          <DateRangeFilter
-            onApply={handleApplyFilter}
-            onClear={handleClearFilter}
-          />
-        </CardContent>
-      </Card>
-
-      <Grid container spacing={3} mt={2} mb={3}>
-        <Grid size={{ xs: 12, md: 6 }}>
-          <Card>
-            <CardContent>
-              <WeeklyRevenueChart />
-            </CardContent>
-          </Card>
-        </Grid>
-        <Grid size={{ xs: 12, md: 6 }}>
-          <Card>
-            <CardContent>
-              <CancellationRateChart />
-            </CardContent>
-          </Card>
-        </Grid>
-      </Grid>
-
-      <Card>
-        <Card>
-          <CardContent>
-            <TopCustomersList />
-          </CardContent>
-        </Card>
-      </Card>
-
-      {/* Order Table */}
-      <Card sx={{ mt: 3 }}>
-        <CardContent>
-          <Typography variant="h6" fontWeight={600} mb={2}>
-            Order Details
-          </Typography>
-          <OrderTable />
-        </CardContent>
-      </Card>
-    </Box>
-  );
-}
->>>>>>> 5c427fb3
+export default Dashboard;