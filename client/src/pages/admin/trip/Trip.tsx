import React, { useState } from "react";
import { Box, Tabs, Tab } from "@mui/material";
<<<<<<< HEAD
import TripList from "./components/TripList";
import RouteList from "./route/Routelist";
import Driver from "../driver/Driver";
import TripDetailsDrawer from "./components/TripDetailsDrawer";
import { AssignmentList } from "../assignment";
=======
import TripList from "./components/trip/TripList";
import RouteList from "./components/route/Routelist";
import TripDetailsDrawer from "./components/trip/TripDetailsDrawer";
import TabPanel from "@components/common/TabPanel";
>>>>>>> 23a6af83

const Trip: React.FC = () => {
	const [activeTab, setActiveTab] = useState(0);
	const [open, setOpen] = useState(false);
	const [selected, setSelected] = useState<any>(null);

	const handleTabChange = (
		_event: React.SyntheticEvent,
		newValue: number
	) => {
		setActiveTab(newValue);
	};

<<<<<<< HEAD
  return (
    <Box sx={{ p: 3 }}>
      <Tabs
        value={activeTab}
        onChange={handleTabChange}
        sx={{ borderBottom: 1, borderColor: "divider" }}
      >
        <Tab label="Trip List" />
        <Tab label="Route List" />
        <Tab label="Driver List" />
        <Tab label="Assignment List " />
      </Tabs>
=======
	return (
		<Box>
			<Tabs
				value={activeTab}
				onChange={handleTabChange}
				sx={{ borderBottom: 1, borderColor: "divider" }}
			>
				<Tab label="Trips" />
				<Tab label="Routes" />
			</Tabs>
>>>>>>> 23a6af83

			<TabPanel value={activeTab} index={0}>
				<TripList
					onOpenDetails={(trip) => {
						setSelected(trip);
						setOpen(true);
					}}
				/>
			</TabPanel>
			<TabPanel value={activeTab} index={1}>
				<RouteList />
			</TabPanel>

<<<<<<< HEAD
      {activeTab === 1 && <RouteList />}

      {activeTab === 2 && <Driver />}

      {activeTab === 3 && <AssignmentList />}

      {/* Drawer chi tiết chuyến đi */}
      <TripDetailsDrawer
        open={open}
        onClose={() => setOpen(false)}
        trip={selected}
      />
    </Box>
  );
=======
			{/* Drawer chi tiết chuyến đi */}
			<TripDetailsDrawer
				open={open}
				onClose={() => setOpen(false)}
				trip={selected}
			/>
		</Box>
	);
>>>>>>> 23a6af83
};

export default Trip;<|MERGE_RESOLUTION|>--- conflicted
+++ resolved
@@ -1,74 +1,53 @@
 import React, { useState } from "react";
 import { Box, Tabs, Tab } from "@mui/material";
-<<<<<<< HEAD
-import TripList from "./components/TripList";
-import RouteList from "./route/Routelist";
 import Driver from "../driver/Driver";
-import TripDetailsDrawer from "./components/TripDetailsDrawer";
 import { AssignmentList } from "../assignment";
-=======
+import TabPanel from "@components/common/TabPanel";
 import TripList from "./components/trip/TripList";
 import RouteList from "./components/route/Routelist";
 import TripDetailsDrawer from "./components/trip/TripDetailsDrawer";
-import TabPanel from "@components/common/TabPanel";
->>>>>>> 23a6af83
 
 const Trip: React.FC = () => {
-	const [activeTab, setActiveTab] = useState(0);
-	const [open, setOpen] = useState(false);
-	const [selected, setSelected] = useState<any>(null);
+  const [activeTab, setActiveTab] = useState(0);
+  const [open, setOpen] = useState(false);
+  const [selected, setSelected] = useState<any>(null);
 
-	const handleTabChange = (
-		_event: React.SyntheticEvent,
-		newValue: number
-	) => {
-		setActiveTab(newValue);
-	};
+  const handleTabChange = (_event: React.SyntheticEvent, newValue: number) => {
+    setActiveTab(newValue);
+  };
 
-<<<<<<< HEAD
   return (
-    <Box sx={{ p: 3 }}>
+    <Box>
       <Tabs
         value={activeTab}
         onChange={handleTabChange}
         sx={{ borderBottom: 1, borderColor: "divider" }}
       >
-        <Tab label="Trip List" />
-        <Tab label="Route List" />
+        <Tab label="Trips" />
+        <Tab label="Routes" />
         <Tab label="Driver List" />
         <Tab label="Assignment List " />
       </Tabs>
-=======
-	return (
-		<Box>
-			<Tabs
-				value={activeTab}
-				onChange={handleTabChange}
-				sx={{ borderBottom: 1, borderColor: "divider" }}
-			>
-				<Tab label="Trips" />
-				<Tab label="Routes" />
-			</Tabs>
->>>>>>> 23a6af83
 
-			<TabPanel value={activeTab} index={0}>
-				<TripList
-					onOpenDetails={(trip) => {
-						setSelected(trip);
-						setOpen(true);
-					}}
-				/>
-			</TabPanel>
-			<TabPanel value={activeTab} index={1}>
-				<RouteList />
-			</TabPanel>
+      <TabPanel value={activeTab} index={0}>
+        <TripList
+          onOpenDetails={(trip) => {
+            setSelected(trip);
+            setOpen(true);
+          }}
+        />
+      </TabPanel>
+      <TabPanel value={activeTab} index={1}>
+        <RouteList />
+      </TabPanel>
 
-<<<<<<< HEAD
-      {activeTab === 1 && <RouteList />}
+      <TabPanel value={activeTab} index={2}>
+        <Driver />
+      </TabPanel>
 
-      {activeTab === 2 && <Driver />}
-
-      {activeTab === 3 && <AssignmentList />}
+      <TabPanel value={activeTab} index={3}>
+        <AssignmentList />
+      </TabPanel>
 
       {/* Drawer chi tiết chuyến đi */}
       <TripDetailsDrawer
@@ -78,16 +57,6 @@
       />
     </Box>
   );
-=======
-			{/* Drawer chi tiết chuyến đi */}
-			<TripDetailsDrawer
-				open={open}
-				onClose={() => setOpen(false)}
-				trip={selected}
-			/>
-		</Box>
-	);
->>>>>>> 23a6af83
 };
 
 export default Trip;