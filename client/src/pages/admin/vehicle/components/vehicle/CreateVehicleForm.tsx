--- conflicted
+++ resolved
@@ -1,425 +1,353 @@
 import React, { useEffect, useState } from "react";
 import {
-	Box,
-	Typography,
-	TextField,
-	FormControl,
-	InputLabel,
-	Select,
-	MenuItem,
-	Button,
-	Grid,
-	Dialog,
-	DialogTitle,
-	DialogContent,
-	DialogActions,
-	Alert,
+  Box,
+  Typography,
+  TextField,
+  FormControl,
+  InputLabel,
+  Select,
+  MenuItem,
+  Button,
+  Grid,
+  Dialog,
+  DialogTitle,
+  DialogContent,
+  DialogActions,
+  Alert,
 } from "@mui/material";
 import {
-	ArrowBack as ArrowBackIcon,
-	Add as AddIcon,
-	Error as ErrorIcon,
+  ArrowBack as ArrowBackIcon,
+  Add as AddIcon,
+  Error as ErrorIcon,
 } from "@mui/icons-material";
 import { VehicleStatus, type CreateVehicleDTO } from "@my-types/vehicle";
 import { APP_CONFIG, API_ENDPOINTS } from "@constants/index";
 import type { VehicleType } from "@my-types/vehicleType";
 import callApi from "@utils/apiCaller";
-<<<<<<< HEAD
-=======
 import { SeatLayoutPreview } from "../vehicleType";
->>>>>>> 5c427fb3
 
 interface CreateVehicleFormProps {
-	open: boolean;
-	onClose: () => void;
+  open: boolean;
+  onClose: () => void;
 }
 
 const CreateVehicleForm: React.FC<CreateVehicleFormProps> = ({
-	open,
-	onClose,
+  open,
+  onClose,
 }) => {
-	const [errors, setErrors] = useState<Record<string, string>>({});
-	const [vehicleTypes, setVehicleTypes] = useState<VehicleType[]>([]);
-	const [formData, setFormData] = useState<CreateVehicleDTO>({
-		numberPlate: "",
-		manufacturer: "",
-		model: "",
-<<<<<<< HEAD
-=======
-		status: "ACTIVE",
->>>>>>> 5c427fb3
-		vehicleTypeId: 0,
-	});
-	const [isLoading, setIsLoading] = useState<boolean>(false);
-	const [selectedVehicleTypes, setSelectedVehicleTypes] =
-		useState<VehicleType | null>(null);
-	const [errorMessage, setErrorMessage] = useState<string | null>(null);
-
-	useEffect(() => {
-		// Reset form
-		setFormData({
-			numberPlate: "",
-			vehicleTypeId: -1,
-			model: "",
-			status: "ACTIVE",
-			manufacturer: "",
-		});
-	}, [open]);
-
-	useEffect(() => {
-		const getVehicleTypes = async () => {
-			try {
-				const { data, status } = await callApi(
-					{
-						method: "GET",
-						url: API_ENDPOINTS.VEHICLE_TYPE.BASE,
-					},
-					{ returnFullResponse: true }
-				);
-
-				if (status === 200 || status === 304) {
-					if (data && data.length <= 0) {
-						throw new Error("Server returned empty set");
-					}
-
-					if (Array.isArray(data)) {
-						setVehicleTypes(data);
-					} else {
-						throw new Error("Invalid data format from server");
-					}
-					return;
-				}
-				throw new Error("Server Error");
-<<<<<<< HEAD
-			} catch (err: unknown) {
-				// Fixed: Use 'unknown' instead of specific type or 'any'
-				// Narrow the type safely
-				let errorMessage = "Failed to load vehicle types.";
-
-				if (isAxiosError(err) && err.response?.data?.message) {
-					errorMessage = err.response.data.message; // Now TypeScript knows it's a string
-				} else if (err instanceof Error) {
-					errorMessage = err.message; // Fallback for other Errors
-				} // Else: Use the default message for non-Error throws (e.g., strings)
-
-				setErrors({ general: errorMessage }); // Or merge: setErrors((prev) => ({ ...prev, general: errorMessage }));
-=======
-			} catch (err: any) {
-				setErrorMessage(err.message);
->>>>>>> 5c427fb3
-				console.error("Vehicle type fetch error:", err);
-			}
-		};
-
-		getVehicleTypes();
-	}, []);
-
-	const handleInputChange = (field: string, value: string | number) => {
-		setFormData((prev) => ({
-			...prev,
-			[field]: value,
-		}));
-
-		if (errors[field as keyof typeof errors]) {
-			setErrors((prev) => ({
-				...prev,
-				[field]: "",
-			}));
-		}
-	};
-
-	const validateForm = () => {
-		const newErrors = {
-			vehicleTypeId: "",
-			manufacturer: "",
-			numberPlate: "",
-			model: "",
-		};
-
-		if (!formData.vehicleTypeId || formData.vehicleTypeId === -1) {
-			newErrors.vehicleTypeId = "Please select a vehicle type";
-		}
-
-		if (!formData.manufacturer?.trim()) {
-			newErrors.manufacturer = "Vehicle name is required";
-		}
-
-		if (!formData.numberPlate.trim()) {
-			newErrors.numberPlate = "License plate is required";
-		}
-
-		setErrors(newErrors);
-		return Object.values(newErrors).every((error) => error === "");
-	};
-
-	const handleSubmit = async (e: React.FormEvent) => {
-		e.preventDefault();
-
-		if (!validateForm()) {
-			return;
-		}
-
-		try {
-<<<<<<< HEAD
-			const response = await axios.post(
-				`${APP_CONFIG.apiBaseUrl}${API_ENDPOINTS.VEHICLE.BASE}`,
-				formData
-			);
-			console.log("Vehicle created:", response.data);
-=======
-			setIsLoading(true);
-			const { status, data } = await callApi({
-				method: "POST",
-				url: `${APP_CONFIG.apiBaseUrl}${API_ENDPOINTS.VEHICLE.BASE}`,
-				data: formData,
-			});
-			if (status !== 201) {
-				throw new Error(data.message ?? "Failed to create vehicle");
-			}
->>>>>>> 5c427fb3
-			alert("Vehicle created successfully!");
-			onClose(); // Close dialog on success
-		} catch (err: any) {
-			console.error("Error creating vehicle:", err);
-			setErrorMessage(
-				err.message ?? "Failed to create vehicle. Please try again."
-			);
-			return;
-		} finally {
-			setIsLoading(false);
-		}
-	};
-
-	return (
-		<Dialog open={open} onClose={onClose} maxWidth="md" fullWidth>
-			<DialogTitle>Add new Vehicle</DialogTitle>
-			<DialogContent>
-				{/* Form */}
-				<Box component="form" onSubmit={handleSubmit}>
-					<Grid container spacing={3} marginTop={1}>
-						{/* Vehicle Type */}
-<<<<<<< HEAD
-						<Grid size={{ xs: 12 }}>
-=======
-						<Grid size={{ xs: 12, sm: 6 }}>
->>>>>>> 5c427fb3
-							<FormControl
-								fullWidth
-								error={!!errors.vehicleTypeId}
-							>
-<<<<<<< HEAD
-								<InputLabel>Select a vehicle type</InputLabel>
-=======
-								<InputLabel>Vehicle type</InputLabel>
->>>>>>> 5c427fb3
-								<Select
-									value={formData.vehicleTypeId}
-									label="Select a vehicle type"
-									displayEmpty
-									renderValue={(selected) => {
-										if (selected === -1) {
-											return "Select a vehicle type"; // Your placeholder text
-										}
-										const selectedType = vehicleTypes.find(
-											(type) => type.id === selected
-										);
-										return selectedType
-											? selectedType.name
-											: "Unknown";
-									}}
-									onChange={(e) => {
-										handleInputChange(
-											"vehicleTypeId",
-											e.target.value as number
-										);
-										const selectedType = vehicleTypes.find(
-											(type) =>
-												type.id ===
-												(e.target.value as number)
-										);
-										if (selectedType)
-											setSelectedVehicleTypes(
-												selectedType
-											);
-									}}
-								>
-									<MenuItem disabled value={-1}>
-										Select a vehicle type
-									</MenuItem>
-									{vehicleTypes.map((type) => (
-										<MenuItem key={type.id} value={type.id}>
-											{type.name}
-										</MenuItem>
-									))}
-								</Select>
-								{errors.vehicleTypeId && (
-									<Typography
-										variant="caption"
-										color="error"
-										sx={{ mt: 1, ml: 2 }}
-									>
-										{errors.vehicleTypeId}
-									</Typography>
-								)}
-							</FormControl>
-						</Grid>
-
-						{/* Manufacturer */}
-<<<<<<< HEAD
-						<Grid size={{ xs: 12 }}>
-=======
-						<Grid size={{ xs: 12, sm: 6 }}>
->>>>>>> 5c427fb3
-							<TextField
-								fullWidth
-								label="Manufacturer"
-								value={formData.manufacturer}
-								onChange={(e) =>
-									handleInputChange(
-										"manufacturer",
-										e.target.value
-									)
-								}
-								error={!!errors.manufacturer}
-								helperText={errors.manufacturer}
-								placeholder="Enter manufacturer name"
-							/>
-						</Grid>
-
-						{/* Model */}
-						<Grid size={{ xs: 12, sm: 4 }}>
-							<TextField
-								fullWidth
-								label="Model"
-								value={formData.model}
-								onChange={(e) =>
-									handleInputChange("model", e.target.value)
-								}
-								error={!!errors.model}
-								helperText={errors.model}
-								placeholder="Enter vehicle model"
-							/>
-						</Grid>
-
-						{/* License Plate */}
-						<Grid size={{ xs: 12, sm: 5 }}>
-							<TextField
-								fullWidth
-								label="License Plate"
-								value={formData.numberPlate}
-								onChange={(e) =>
-									handleInputChange(
-										"numberPlate",
-										e.target.value
-									)
-								}
-								error={!!errors.numberPlate}
-								helperText={errors.numberPlate}
-								placeholder="Enter license plate (e.g., 51N 0000)"
-							/>
-						</Grid>
-
-						{/* Status */}
-						<Grid size={{ xs: 12, sm: 3 }}>
-							<FormControl fullWidth error={!!errors.status}>
-								<InputLabel>Select a status</InputLabel>
-								<Select
-									value={formData.status}
-									label="Select a status"
-									onChange={(e) =>
-										handleInputChange(
-											"status",
-											e.target.value
-										)
-									}
-								>
-									{VehicleStatus.map((status) => (
-										<MenuItem key={status} value={status}>
-											{status.charAt(0).toUpperCase() +
-												status.slice(1).toLowerCase()}
-										</MenuItem>
-									))}
-								</Select>
-								{errors.vehicleTypeId && (
-									<Typography
-										variant="caption"
-										color="error"
-										sx={{ mt: 1, ml: 2 }}
-									>
-										{errors.vehicleTypeId}
-									</Typography>
-								)}
-							</FormControl>
-						</Grid>
-
-						{selectedVehicleTypes && (
-							<Grid size={{ xs: 12 }}>
-								<SeatLayoutPreview
-									seatLayout={
-										selectedVehicleTypes?.seatLayout
-									}
-								/>
-							</Grid>
-						)}
-					</Grid>
-				</Box>
-			</DialogContent>
-			<DialogActions>
-				{errorMessage && (
-					<Alert icon={<ErrorIcon color="error" />}>
-						{errorMessage}
-					</Alert>
-				)}
-
-				<Button
-					variant="outlined"
-					startIcon={<ArrowBackIcon />}
-					onClick={onClose}
-					sx={{
-						borderColor: "#666",
-						color: "#666",
-						"&:hover": {
-							borderColor: "#333",
-							backgroundColor: "#f5f5f5",
-						},
-					}}
-				>
-					Cancel
-				</Button>
-
-				<Button
-					type="submit"
-					variant="contained"
-					startIcon={<AddIcon />}
-					sx={{
-						backgroundColor: "#1976d2",
-						"&:hover": {
-							backgroundColor: "#1565c0",
-						},
-						minWidth: 120,
-					}}
-					disabled={
-						// Disable when any required field is empty or no vehicle type selected
-						!(
-							formData.manufacturer &&
-							formData.manufacturer.trim() &&
-							formData.model &&
-							formData.model.trim() &&
-							formData.numberPlate.trim() &&
-<<<<<<< HEAD
-							formData.vehicleTypeId > 0
-=======
-							formData.vehicleTypeId >= 0
->>>>>>> 5c427fb3
-						)
-					}
-					onClick={handleSubmit}
-				>
-					{isLoading ? "Adding..." : "Confirm"}
-				</Button>
-			</DialogActions>
-		</Dialog>
-	);
+  const [errors, setErrors] = useState<Record<string, string>>({});
+  const [vehicleTypes, setVehicleTypes] = useState<VehicleType[]>([]);
+  const [formData, setFormData] = useState<CreateVehicleDTO>({
+    numberPlate: "",
+    manufacturer: "",
+    model: "",
+    status: "ACTIVE",
+    vehicleTypeId: 0,
+  });
+  const [isLoading, setIsLoading] = useState<boolean>(false);
+  const [selectedVehicleTypes, setSelectedVehicleTypes] =
+    useState<VehicleType | null>(null);
+  const [errorMessage, setErrorMessage] = useState<string | null>(null);
+
+  useEffect(() => {
+    // Reset form
+    setFormData({
+      numberPlate: "",
+      vehicleTypeId: -1,
+      model: "",
+      status: "ACTIVE",
+      manufacturer: "",
+    });
+  }, [open]);
+
+  useEffect(() => {
+    const getVehicleTypes = async () => {
+      try {
+        const { data, status } = await callApi(
+          {
+            method: "GET",
+            url: API_ENDPOINTS.VEHICLE_TYPE.BASE,
+          },
+          { returnFullResponse: true }
+        );
+
+        if (status === 200 || status === 304) {
+          if (data && data.length <= 0) {
+            throw new Error("Server returned empty set");
+          }
+
+          if (Array.isArray(data)) {
+            setVehicleTypes(data);
+          } else {
+            throw new Error("Invalid data format from server");
+          }
+          return;
+        }
+        throw new Error("Server Error");
+      } catch (err: any) {
+        setErrorMessage(err.message);
+        console.error("Vehicle type fetch error:", err);
+      }
+    };
+
+    getVehicleTypes();
+  }, []);
+
+  const handleInputChange = (field: string, value: string | number) => {
+    setFormData((prev) => ({
+      ...prev,
+      [field]: value,
+    }));
+
+    if (errors[field as keyof typeof errors]) {
+      setErrors((prev) => ({
+        ...prev,
+        [field]: "",
+      }));
+    }
+  };
+
+  const validateForm = () => {
+    const newErrors = {
+      vehicleTypeId: "",
+      manufacturer: "",
+      numberPlate: "",
+      model: "",
+    };
+
+    if (!formData.vehicleTypeId || formData.vehicleTypeId === -1) {
+      newErrors.vehicleTypeId = "Please select a vehicle type";
+    }
+
+    if (!formData.manufacturer?.trim()) {
+      newErrors.manufacturer = "Vehicle name is required";
+    }
+
+    if (!formData.numberPlate.trim()) {
+      newErrors.numberPlate = "License plate is required";
+    }
+
+    setErrors(newErrors);
+    return Object.values(newErrors).every((error) => error === "");
+  };
+
+  const handleSubmit = async (e: React.FormEvent) => {
+    e.preventDefault();
+
+    if (!validateForm()) {
+      return;
+    }
+
+    try {
+      setIsLoading(true);
+      const { status, data } = await callApi({
+        method: "POST",
+        url: `${APP_CONFIG.apiBaseUrl}${API_ENDPOINTS.VEHICLE.BASE}`,
+        data: formData,
+      });
+      if (status !== 201) {
+        throw new Error(data.message ?? "Failed to create vehicle");
+      }
+      alert("Vehicle created successfully!");
+      onClose(); // Close dialog on success
+    } catch (err: any) {
+      console.error("Error creating vehicle:", err);
+      setErrorMessage(
+        err.message ?? "Failed to create vehicle. Please try again."
+      );
+      return;
+    } finally {
+      setIsLoading(false);
+    }
+  };
+
+  return (
+    <Dialog open={open} onClose={onClose} maxWidth="md" fullWidth>
+      <DialogTitle>Add new Vehicle</DialogTitle>
+      <DialogContent>
+        {/* Form */}
+        <Box component="form" onSubmit={handleSubmit}>
+          <Grid container spacing={3} marginTop={1}>
+            {/* Vehicle Type */}
+            <Grid size={{ xs: 12, sm: 6 }}>
+              <FormControl fullWidth error={!!errors.vehicleTypeId}>
+                <InputLabel>Vehicle type</InputLabel>
+                <Select
+                  value={formData.vehicleTypeId}
+                  label="Select a vehicle type"
+                  displayEmpty
+                  renderValue={(selected) => {
+                    if (selected === -1) {
+                      return "Select a vehicle type"; // Your placeholder text
+                    }
+                    const selectedType = vehicleTypes.find(
+                      (type) => type.id === selected
+                    );
+                    return selectedType ? selectedType.name : "Unknown";
+                  }}
+                  onChange={(e) => {
+                    handleInputChange(
+                      "vehicleTypeId",
+                      e.target.value as number
+                    );
+                    const selectedType = vehicleTypes.find(
+                      (type) => type.id === (e.target.value as number)
+                    );
+                    if (selectedType) setSelectedVehicleTypes(selectedType);
+                  }}
+                >
+                  <MenuItem disabled value={-1}>
+                    Select a vehicle type
+                  </MenuItem>
+                  {vehicleTypes.map((type) => (
+                    <MenuItem key={type.id} value={type.id}>
+                      {type.name}
+                    </MenuItem>
+                  ))}
+                </Select>
+                {errors.vehicleTypeId && (
+                  <Typography
+                    variant="caption"
+                    color="error"
+                    sx={{ mt: 1, ml: 2 }}
+                  >
+                    {errors.vehicleTypeId}
+                  </Typography>
+                )}
+              </FormControl>
+            </Grid>
+
+            {/* Manufacturer */}
+            <Grid size={{ xs: 12, sm: 6 }}>
+              <TextField
+                fullWidth
+                label="Manufacturer"
+                value={formData.manufacturer}
+                onChange={(e) =>
+                  handleInputChange("manufacturer", e.target.value)
+                }
+                error={!!errors.manufacturer}
+                helperText={errors.manufacturer}
+                placeholder="Enter manufacturer name"
+              />
+            </Grid>
+
+            {/* Model */}
+            <Grid size={{ xs: 12, sm: 4 }}>
+              <TextField
+                fullWidth
+                label="Model"
+                value={formData.model}
+                onChange={(e) => handleInputChange("model", e.target.value)}
+                error={!!errors.model}
+                helperText={errors.model}
+                placeholder="Enter vehicle model"
+              />
+            </Grid>
+
+            {/* License Plate */}
+            <Grid size={{ xs: 12, sm: 5 }}>
+              <TextField
+                fullWidth
+                label="License Plate"
+                value={formData.numberPlate}
+                onChange={(e) =>
+                  handleInputChange("numberPlate", e.target.value)
+                }
+                error={!!errors.numberPlate}
+                helperText={errors.numberPlate}
+                placeholder="Enter license plate (e.g., 51N 0000)"
+              />
+            </Grid>
+
+            {/* Status */}
+            <Grid size={{ xs: 12, sm: 3 }}>
+              <FormControl fullWidth error={!!errors.status}>
+                <InputLabel>Select a status</InputLabel>
+                <Select
+                  value={formData.status}
+                  label="Select a status"
+                  onChange={(e) => handleInputChange("status", e.target.value)}
+                >
+                  {VehicleStatus.map((status) => (
+                    <MenuItem key={status} value={status}>
+                      {status.charAt(0).toUpperCase() +
+                        status.slice(1).toLowerCase()}
+                    </MenuItem>
+                  ))}
+                </Select>
+                {errors.vehicleTypeId && (
+                  <Typography
+                    variant="caption"
+                    color="error"
+                    sx={{ mt: 1, ml: 2 }}
+                  >
+                    {errors.vehicleTypeId}
+                  </Typography>
+                )}
+              </FormControl>
+            </Grid>
+
+            {selectedVehicleTypes && (
+              <Grid size={{ xs: 12 }}>
+                <SeatLayoutPreview
+                  seatLayout={selectedVehicleTypes?.seatLayout}
+                />
+              </Grid>
+            )}
+          </Grid>
+        </Box>
+      </DialogContent>
+      <DialogActions>
+        {errorMessage && (
+          <Alert icon={<ErrorIcon color="error" />}>{errorMessage}</Alert>
+        )}
+
+        <Button
+          variant="outlined"
+          startIcon={<ArrowBackIcon />}
+          onClick={onClose}
+          sx={{
+            borderColor: "#666",
+            color: "#666",
+            "&:hover": {
+              borderColor: "#333",
+              backgroundColor: "#f5f5f5",
+            },
+          }}
+        >
+          Cancel
+        </Button>
+
+        <Button
+          type="submit"
+          variant="contained"
+          startIcon={<AddIcon />}
+          sx={{
+            backgroundColor: "#1976d2",
+            "&:hover": {
+              backgroundColor: "#1565c0",
+            },
+            minWidth: 120,
+          }}
+          disabled={
+            // Disable when any required field is empty or no vehicle type selected
+            !(
+              formData.manufacturer &&
+              formData.manufacturer.trim() &&
+              formData.model &&
+              formData.model.trim() &&
+              formData.numberPlate.trim() &&
+              formData.vehicleTypeId >= 0
+            )
+          }
+          onClick={handleSubmit}
+        >
+          {isLoading ? "Adding..." : "Confirm"}
+        </Button>
+      </DialogActions>
+    </Dialog>
+  );
 };
 
 export default CreateVehicleForm;