--- conflicted
+++ resolved
@@ -1,8 +1,4 @@
-<<<<<<< HEAD
-import React, { useEffect, useState } from "react";
-=======
 import React, { useEffect, useState, useMemo } from "react";
->>>>>>> 5c427fb3
 import {
 	Box,
 	Button,
@@ -31,14 +27,11 @@
 import type { UpdateVehicleDTO } from "@my-types/vehicle";
 import callApi from "@utils/apiCaller";
 import { API_ENDPOINTS } from "@constants";
-<<<<<<< HEAD
-=======
 
 interface VehicleTypeFilter {
 	id: number;
 	name: string;
 }
->>>>>>> 5c427fb3
 
 const VehicleList: React.FC = () => {
 	const [vehicles, setVehicles] = useState<VehicleWithType[]>([]);
@@ -215,11 +208,7 @@
 	];
 
 	useEffect(() => {
-<<<<<<< HEAD
-		const fetchApi = async () => {
-=======
 		const fetchVehicles = async () => {
->>>>>>> 5c427fb3
 			try {
 				const { status, data } = await callApi(
 					{ method: "GET", url: API_ENDPOINTS.VEHICLE.BASE },
@@ -229,10 +218,6 @@
 				if (status === 304 || status === 200) {
 					setVehicles(data.rows);
 				}
-<<<<<<< HEAD
-
-
-=======
 			} catch (err) {
 				console.error(err);
 			}
@@ -251,18 +236,13 @@
 				if (status === 304 || status === 200) {
 					SetVehicleTypeFilter(data);
 				}
->>>>>>> 5c427fb3
 			} catch (err) {
 				console.error(err);
 			}
 		};
-<<<<<<< HEAD
-		fetchApi();
-=======
 
 		fetchVehicleTypes();
 		fetchVehicles();
->>>>>>> 5c427fb3
 	}, []);
 
 	return (
