--- conflicted
+++ resolved
@@ -24,13 +24,6 @@
  * - For production, ensure `VITE_API_BASE_URL` is set to a secure HTTPS endpoint.
  */
 export const APP_CONFIG: AppConfig = {
-<<<<<<< HEAD
-  name: import.meta.env.VITE_APP_NAME || "Default App",
-  version: "1.0.0",
-  description: "Fast, easy, and secure bus ticket booking",
-  author: "EasyRide Team",
-  apiBaseUrl: import.meta.env.VITE_API_BASE_URL || "http://127.0.0.1:5000/api",
-=======
 	name: import.meta.env.VITE_APP_NAME || "Default App",
 	version: "1.0.0",
 	description: "Fast, easy, and secure bus ticket booking",
@@ -39,7 +32,6 @@
 		import.meta.env.VITE_API_BASE_URL || "http://127.0.0.1:5000/api",
 	serverBaseUrl:
 		import.meta.env.VITE_SERVER_BASE_URL || "http://127.0.0.1:5000",
->>>>>>> 23a6af83
 } as const;
 
 /**
@@ -51,23 +43,6 @@
  * - Ensure all routes are protected appropriately (e.g., auth guards for DASHBOARD).
  */
 export const ROUTES = {
-<<<<<<< HEAD
-  HOME: "/",
-  DASHBOARD_HOME: "/dashboard/home",
-  DASHBOARD_VEHICLE: "/dashboard/vehicle",
-  DASHBOARD_VEHICLE_TYPE: "/dashboard/vehicle-type",
-  DASHBOARD_TRIP: "/dashboard/trip",
-  DASHBOARD_USER: "/dashboard/user",
-  DASHBOARD_SYSTEM: "/dashboard/system",
-  CHECK_IN: "/check-in/:orderId",
-  PROFILE: "/profile",
-  VERIFY_EMAIL: "/verify-email",
-  SETTINGS: "/settings",
-  LOGIN: "/login",
-  REGISTER: "/register",
-  NOT_FOUND: "/404",
-  PRIVACY_POLICY: "/privacy",
-=======
 	HOME: "/",
 	DASHBOARD_HOME: "/dashboard/home",
 	DASHBOARD_VEHICLE: "/dashboard/vehicle",
@@ -83,7 +58,6 @@
 	REGISTER: "/register",
 	NOT_FOUND: "/404",
 	PRIVACY_POLICY: "/privacy",
->>>>>>> 23a6af83
 } as const;
 
 /**
@@ -96,126 +70,6 @@
  * - All endpoints assume RESTful conventions; adjust for GraphQL if needed.
  */
 export const API_ENDPOINTS: ApiEndpoints = {
-<<<<<<< HEAD
-  AUTH: {
-    LOGIN: "/auth/login",
-    REGISTER: "/auth/register",
-    LOGOUT: "/auth/logout",
-    REFRESH: "/auth/refresh",
-    FORGOT_PASSWORD: "/auth/forgot-password",
-    VERIFY_EMAIL: "/auth/verify-email",
-    RESET_PASSWORD: "/auth/reset-password",
-    RESET_PASSWORD_WITH_TOKEN: "/auth/reset-password/:token",
-    CHANGE_PASSWORD: "/auth/change-password",
-    CHANGE_PASSWORD_WITH_ID: "/auth/change-password/:id",
-    ME: "/auth/me",
-    CSRF_TOKEN: "/auth/csrf-token",
-    CSRF_VERIFY: "/auth/csrf-token",
-  },
-  USERS: {
-    BASE: "/users",
-    PROFILE: (id: string) => `/users/profile/${id}`,
-    UPDATE_PROFILE: (id: string) => `/users/profile/${id}`,
-    ADMIN_UPDATE: (id: string) => `/users/${id}`,
-    ADMIN_DELETE: (id: string) => `/users/${id}`,
-  },
-  VEHICLE: {
-    BASE: "/vehicles",
-    SEARCH: "/vehicles/search",
-    BY_ID: "/vehicles/:id",
-    CREATE: "/vehicles",
-    UPDATE: (id: number) => `/vehicles/${id}`,
-    DELETE: (id: number) => `/vehicles/${id}`,
-  },
-  VEHICLE_TYPE: {
-    BASE: "/vehicle-types",
-    SEARCH: "/vehicle-types/search",
-    BY_ID: "/vehicle-types/:id",
-    CREATE: "/vehicle-types",
-    UPDATE: (id: number) => `/vehicle-types/${id}`,
-    DELETE: (id: number) => `/vehicle-types/${id}`,
-  },
-  TRIP: {
-    BASE: "/trips",
-    SEARCH: "/trips/search",
-    BY_ID: "/trips/:id",
-    CREATE: "/trips",
-    UPDATE: (id: number) => `/trips/${id}`,
-    DELETE: (id: number) => `/trips/${id}`,
-    ASSIGN_DRIVER: "/trips/:id/assign-driver",
-    AUTO_ASSIGN_DRIVER: "/trips/:id/auto-assign",
-    UNASSIGN_DRIVER: "/trips/:id/assign-driver",
-  },
-  DRIVER: {
-    BASE: "/drivers",
-    SEARCH: "/drivers/search",
-    BY_ID: "/drivers/:id",
-    CREATE: "/drivers",
-    UPDATE: (id: number) => `/drivers/${id}`,
-    DELETE: (id: number) => `/drivers/${id}`,
-    SCHEDULE: "/drivers/:id/schedule",
-  },
-  LOCATION: {
-    BASE: "/locations",
-    SEARCH: "/locations/search",
-    BY_ID: "/locations/:id",
-    BY_COORDINATES: "/locations/:lat/:lon",
-    CREATE: "/locations",
-    UPDATE: (id: number) => `/locations/${id}`,
-    DELETE: (id: number) => `/locations/${id}`,
-  },
-  ROUTE: {
-    BASE: "/routes",
-    SEARCH: "/routes/search",
-    BY_ID: "/routes/:id",
-    CREATE: "/routes",
-    UPDATE: (id: number) => `/routes/${id}`,
-    DELETE: (id: number) => `/routes/${id}`,
-  },
-  COUPON: {
-    BASE: "/coupons",
-    SEARCH: "/coupons",
-    BY_ID: "/coupons/:id",
-    BY_CODE: "/coupons/code/:code",
-    ADD: "/coupons",
-    UPDATE: (id: number) => `/coupons/${id}`,
-    DELETE: (id: number) => `/coupons/${id}`,
-    PREVIEW: "/coupons/preview",
-  },
-  SEAT: {
-    BASE: "/seats",
-    BY_ID: "/seats/:id",
-    UPDATE: "/seats/:id",
-  },
-  PAYMENT_METHOD: {
-    BASE: "/payment-methods",
-    BY_CODE: "/payment-methods/code/:code",
-    ALL: "/payment-methods/all",
-    ACTIVE: "/payment-methods/active",
-    CREATE: "/payment-methods",
-    UPDATE: (id: number) => `/payment-methods/${id}`,
-    DELETE: (id: number) => `/payment-methods/${id}`,
-  },
-  ORDER: {
-    BASE: "/orders",
-    CREATE: "/orders",
-    BY_ID: "/orders/:id",
-    BY_USER: "/orders/user/:id",
-    BY_GUEST: "/orders/guest/:id",
-    REFUND: "/orders/:id/refund",
-  },
-  SETTINGS: {
-    BASE: "/settings",
-    UPDATE: "/settings/:key",
-  },
-  CHECKIN: {
-    VERIFY: "/check-in/:orderId",
-  },
-  DEBUG: {
-    TRIGGER_PAYMENT_CLEANUP: "/debug/trigger-payment-cleanup",
-    PAYMENT_QUEUE_STATS: "/debug/payment-queue-stats",
-  },
-=======
 	UPLOADS: {
 		AVATARS: (url: string) => `/uploads/avatars/${url}`,
 		COUPONS: (url: string) => `/uploads/coupons/${url}`,
@@ -341,7 +195,6 @@
 		TRIGGER_PAYMENT_CLEANUP: "/debug/trigger-payment-cleanup",
 		PAYMENT_QUEUE_STATS: "/debug/payment-queue-stats",
 	},
->>>>>>> 23a6af83
 } as const;
 
 /**
