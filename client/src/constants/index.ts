import type {
<<<<<<< HEAD
  AppConfig,
  ApiEndpoints,
  StorageKeys,
  Pagination,
  ValidationRules,
=======
	AppConfig,
	ApiEndpoints,
	StorageKeys,
	Pagination,
	ValidationRules,
>>>>>>> 086273e9
} from "../types/types";

/**
 * Application configuration object containing static and environment-based settings.
 *
 * @type {AppConfig}
 * @remarks
 * - `name` and `apiBaseUrl` are sourced from environment variables (`VITE_APP_NAME`, `VITE_API_BASE_URL`) with fallbacks for development.
 * - This config is loaded at build time and should not contain sensitive data, as it's client-side.
 * - For production, ensure `VITE_API_BASE_URL` is set to a secure HTTPS endpoint.
 */
export const APP_CONFIG: AppConfig = {
<<<<<<< HEAD
  name: import.meta.env.VITE_APP_NAME || "Default App",
  version: "1.0.0",
  description: "Fast, easy, and secure bus ticket booking",
  author: "EasyRide Team",
  apiBaseUrl: import.meta.env.VITE_API_BASE_URL || "http://127.0.0.1:5000/api",
=======
	name: import.meta.env.VITE_APP_NAME || "Default App",
	version: "1.0.0",
	description: "Fast, easy, and secure bus ticket booking",
	author: "EasyRide Team",
	apiBaseUrl:
		import.meta.env.VITE_API_BASE_URL || "http://127.0.0.1:5000/api",
>>>>>>> 086273e9
} as const;

/**
 * Application route paths for navigation.
 *
 * @type {{ readonly HOME: "/"; readonly DASHBOARD: "/dashboard"; readonly PROFILE: "/profile"; readonly SETTINGS: "/settings"; readonly LOGIN: "/login"; readonly REGISTER: "/register"; readonly NOT_FOUND: "/404" }}
 * @remarks
 * - These are relative paths used with React Router or similar.
 * - Ensure all routes are protected appropriately (e.g., auth guards for DASHBOARD).
 */
export const ROUTES = {
<<<<<<< HEAD
  HOME: "/",
  DASHBOARD_HOME: "/dashboard/home",
  DASHBOARD_VEHICLE: "/dashboard/vehicle",
  DASHBOARD_TRIP: "/dashboard/trip",
  DASHBOARD_USER: "/dashboard/user",
  DASHBOARD_SYSTEM: "/dashboard/system",
  PROFILE: "/profile",
  SETTINGS: "/settings",
  LOGIN: "/login",
  REGISTER: "/register",
  NOT_FOUND: "/404",
  PRIVACY_POLICY: "/privacy",
=======
	HOME: "/",
	DASHBOARD: "/dashboard",
	PROFILE: "/profile",
	SETTINGS: "/settings",
	LOGIN: "/login",
	REGISTER: "/register",
	NOT_FOUND: "/404",
	PRIVACY_POLICY: "/privacy"
>>>>>>> 086273e9
} as const;

/**
 * API endpoint paths for backend interactions.
 * Relative paths are fine (concat with apiBaseUrl); avoid full URLs here.
 *
 * @type {ApiEndpoints}
 * @remarks
 * - Construct full URLs as `${APP_CONFIG.apiBaseUrl}${API_ENDPOINTS.AUTH.LOGIN}`.
 * - All endpoints assume RESTful conventions; adjust for GraphQL if needed.
 */
export const API_ENDPOINTS: ApiEndpoints = {
<<<<<<< HEAD
  AUTH: {
    LOGIN: "/auth/login",
    REGISTER: "/auth/register",
    LOGOUT: "/auth/logout",
    REFRESH: "/auth/refresh",
  },
  USERS: {
    BASE: "/users",
    PROFILE: "/users/profile",
  },
=======
	AUTH: {
		LOGIN: "/auth/login",
		REGISTER: "/auth/register",
		LOGOUT: "/auth/logout",
		REFRESH: "/auth/refresh",
	},
	USERS: {
		BASE: "/users",
		PROFILE: "/users/profile",
	},
>>>>>>> 086273e9
} as const;

/**
 * Local storage keys for persisting app state.
 * @constant STORAGE_KEYS:
 * @remarks Namespace to reduce collision risks (e.g., localStorage.setItem('easyride_auth_token', ...))
 *
 * @type {StorageKeys}
 * @example
 *   localStorage.setItem(STORAGE_KEYS.TOKEN, jwtToken);
 *   const user = localStorage.getItem(STORAGE_KEYS.USER);
 */
export const STORAGE_KEYS: StorageKeys = {
<<<<<<< HEAD
  TOKEN: "easyride_auth_token", // Prefixed
  USER: "easyride_user_data",
  THEME: "easyride_theme_preference",
  LANGUAGE: "easyride_language_preference",
=======
	TOKEN: "easyride_auth_token", // Prefixed
	USER: "easyride_user_data",
	THEME: "easyride_theme_preference",
	LANGUAGE: "easyride_language_preference",
>>>>>>> 086273e9
} as const;

/**
 * Available theme modes for UI styling.
 *
 * @type {{ readonly LIGHT: "light"; readonly DARK: "dark"; readonly AUTO: "auto" }}
 * @remarks
 * - `AUTO` typically follows system preference (prefers-color-scheme media query).
 * - Persist selection via localStorage with STORAGE_KEYS.THEME.
 */
export const THEMES = {
	LIGHT: "light",
	DARK: "dark",
	AUTO: "auto",
} as const;

/**
 * Supported language codes for internationalization (i18n).
 *
 * @type {{ readonly EN: "en"; readonly VI: "vi" }}
 * @remarks
 * - Defaults to 'en'; switch via localStorage with STORAGE_KEYS.LANGUAGE.
 * - Integrate with libraries like react-i18next for full i18n support.
 */
export const LANGUAGES = {
	EN: "en",
	VI: "vi",
} as const;

/**
 * Pagination defaults and options for lists and data tables.
 *
 * @type {Pagination}
 * @remarks
 * - Use LIMIT_OPTIONS for UI dropdowns.
 * - Server-side pagination should align with these for consistency.
 */
export const PAGINATION: Pagination = {
<<<<<<< HEAD
  DEFAULT_PAGE: 1,
  DEFAULT_LIMIT: 10,
  LIMIT_OPTIONS: [5, 10, 20, 50],
=======
	DEFAULT_PAGE: 1,
	DEFAULT_LIMIT: 10,
	LIMIT_OPTIONS: [5, 10, 20, 50],
>>>>>>> 086273e9
} as const;

/**
 * Client-side validation rules for form inputs.
 *
 * @type {ValidationRules}
 * @remarks
 * - These are for UX validation only; always re-validate on the server.
 * - EMAIL_REGEX is a basic pattern—consider libraries like validator.js for advanced checks.
 * @example
 *   const isValidEmail = VALIDATION_RULES.EMAIL_REGEX.test(email);
 */
export const VALIDATION_RULES: ValidationRules = {
<<<<<<< HEAD
  EMAIL_REGEX: /^[^\s@]+@[^\s@]+\.[^\s@]+$/,
  PASSWORD_MIN_LENGTH: 8,
  NAME_MIN_LENGTH: 2,
  NAME_MAX_LENGTH: 50,
=======
	EMAIL_REGEX: /^[^\s@]+@[^\s@]+\.[^\s@]+$/,
	PASSWORD_MIN_LENGTH: 8,
	NAME_MIN_LENGTH: 2,
	NAME_MAX_LENGTH: 50,
>>>>>>> 086273e9
} as const;<|MERGE_RESOLUTION|>--- conflicted
+++ resolved
@@ -1,17 +1,9 @@
 import type {
-<<<<<<< HEAD
   AppConfig,
   ApiEndpoints,
   StorageKeys,
   Pagination,
   ValidationRules,
-=======
-	AppConfig,
-	ApiEndpoints,
-	StorageKeys,
-	Pagination,
-	ValidationRules,
->>>>>>> 086273e9
 } from "../types/types";
 
 /**
@@ -24,20 +16,11 @@
  * - For production, ensure `VITE_API_BASE_URL` is set to a secure HTTPS endpoint.
  */
 export const APP_CONFIG: AppConfig = {
-<<<<<<< HEAD
   name: import.meta.env.VITE_APP_NAME || "Default App",
   version: "1.0.0",
   description: "Fast, easy, and secure bus ticket booking",
   author: "EasyRide Team",
   apiBaseUrl: import.meta.env.VITE_API_BASE_URL || "http://127.0.0.1:5000/api",
-=======
-	name: import.meta.env.VITE_APP_NAME || "Default App",
-	version: "1.0.0",
-	description: "Fast, easy, and secure bus ticket booking",
-	author: "EasyRide Team",
-	apiBaseUrl:
-		import.meta.env.VITE_API_BASE_URL || "http://127.0.0.1:5000/api",
->>>>>>> 086273e9
 } as const;
 
 /**
@@ -49,7 +32,6 @@
  * - Ensure all routes are protected appropriately (e.g., auth guards for DASHBOARD).
  */
 export const ROUTES = {
-<<<<<<< HEAD
   HOME: "/",
   DASHBOARD_HOME: "/dashboard/home",
   DASHBOARD_VEHICLE: "/dashboard/vehicle",
@@ -62,16 +44,6 @@
   REGISTER: "/register",
   NOT_FOUND: "/404",
   PRIVACY_POLICY: "/privacy",
-=======
-	HOME: "/",
-	DASHBOARD: "/dashboard",
-	PROFILE: "/profile",
-	SETTINGS: "/settings",
-	LOGIN: "/login",
-	REGISTER: "/register",
-	NOT_FOUND: "/404",
-	PRIVACY_POLICY: "/privacy"
->>>>>>> 086273e9
 } as const;
 
 /**
@@ -84,7 +56,6 @@
  * - All endpoints assume RESTful conventions; adjust for GraphQL if needed.
  */
 export const API_ENDPOINTS: ApiEndpoints = {
-<<<<<<< HEAD
   AUTH: {
     LOGIN: "/auth/login",
     REGISTER: "/auth/register",
@@ -95,18 +66,6 @@
     BASE: "/users",
     PROFILE: "/users/profile",
   },
-=======
-	AUTH: {
-		LOGIN: "/auth/login",
-		REGISTER: "/auth/register",
-		LOGOUT: "/auth/logout",
-		REFRESH: "/auth/refresh",
-	},
-	USERS: {
-		BASE: "/users",
-		PROFILE: "/users/profile",
-	},
->>>>>>> 086273e9
 } as const;
 
 /**
@@ -120,17 +79,10 @@
  *   const user = localStorage.getItem(STORAGE_KEYS.USER);
  */
 export const STORAGE_KEYS: StorageKeys = {
-<<<<<<< HEAD
   TOKEN: "easyride_auth_token", // Prefixed
   USER: "easyride_user_data",
   THEME: "easyride_theme_preference",
   LANGUAGE: "easyride_language_preference",
-=======
-	TOKEN: "easyride_auth_token", // Prefixed
-	USER: "easyride_user_data",
-	THEME: "easyride_theme_preference",
-	LANGUAGE: "easyride_language_preference",
->>>>>>> 086273e9
 } as const;
 
 /**
@@ -169,15 +121,9 @@
  * - Server-side pagination should align with these for consistency.
  */
 export const PAGINATION: Pagination = {
-<<<<<<< HEAD
   DEFAULT_PAGE: 1,
   DEFAULT_LIMIT: 10,
   LIMIT_OPTIONS: [5, 10, 20, 50],
-=======
-	DEFAULT_PAGE: 1,
-	DEFAULT_LIMIT: 10,
-	LIMIT_OPTIONS: [5, 10, 20, 50],
->>>>>>> 086273e9
 } as const;
 
 /**
@@ -191,15 +137,8 @@
  *   const isValidEmail = VALIDATION_RULES.EMAIL_REGEX.test(email);
  */
 export const VALIDATION_RULES: ValidationRules = {
-<<<<<<< HEAD
   EMAIL_REGEX: /^[^\s@]+@[^\s@]+\.[^\s@]+$/,
   PASSWORD_MIN_LENGTH: 8,
   NAME_MIN_LENGTH: 2,
   NAME_MAX_LENGTH: 50,
-=======
-	EMAIL_REGEX: /^[^\s@]+@[^\s@]+\.[^\s@]+$/,
-	PASSWORD_MIN_LENGTH: 8,
-	NAME_MIN_LENGTH: 2,
-	NAME_MAX_LENGTH: 50,
->>>>>>> 086273e9
 } as const;